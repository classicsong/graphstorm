--- conflicted
+++ resolved
@@ -312,11 +312,7 @@
     encoder_out_dims = model.gnn_encoder.out_dims \
         if model.gnn_encoder is not None \
             else model.node_input_encoder.out_dims
-<<<<<<< HEAD
-    decoder, loss_func = create_builtin_node_decoder(g, encoder_out_dims, config)
-=======
     decoder, loss_func = create_builtin_node_decoder(g, encoder_out_dims, config, train_task)
->>>>>>> f0b949cb
     model.set_decoder(decoder)
     model.set_loss_func(loss_func)
 
@@ -780,9 +776,6 @@
     tracker_class = get_task_tracker_class(config.task_tracker)
     return tracker_class(config.eval_frequency)
 
-<<<<<<< HEAD
-def get_lp_eval_sampler(config):
-=======
 def get_builtin_lp_eval_dataloader_class(config):
     """ Return a builtin link prediction evaluation dataloader
         based on input config
@@ -792,7 +785,6 @@
     config: GSConfig
         Configurations
     """
->>>>>>> f0b949cb
     test_dataloader_cls = None
     if config.eval_etypes_negative_dstnode is not None:
         test_dataloader_cls = GSgnnLinkPredictionPredefinedTestDataLoader
@@ -806,9 +798,6 @@
             f'[{BUILTIN_LP_UNIFORM_NEG_SAMPLER}, {BUILTIN_LP_JOINT_NEG_SAMPLER}]')
     return test_dataloader_cls
 
-<<<<<<< HEAD
-def get_lp_train_sampler(config):
-=======
 def get_builtin_lp_train_dataloader_class(config):
     """ Return a builtin link prediction training dataloader
         based on input config
@@ -818,7 +807,6 @@
     config: GSConfig
         Configurations
     """
->>>>>>> f0b949cb
     dataloader_cls = None
     if config.train_negative_sampler == BUILTIN_LP_UNIFORM_NEG_SAMPLER:
         dataloader_cls = GSgnnLinkPredictionDataLoader
