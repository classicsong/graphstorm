"""
    Copyright 2023 Contributors

    Licensed under the Apache License, Version 2.0 (the "License");
    you may not use this file except in compliance with the License.
    You may obtain a copy of the License at

       http://www.apache.org/licenses/LICENSE-2.0

    Unless required by applicable law or agreed to in writing, software
    distributed under the License is distributed on an "AS IS" BASIS,
    WITHOUT WARRANTIES OR CONDITIONS OF ANY KIND, either express or implied.
    See the License for the specific language governing permissions and
    limitations under the License.

    Arguments and config
"""

import os
import sys
import argparse
import math
import logging

import yaml
import torch as th
import torch.nn.functional as F

from .config import BUILTIN_GNN_ENCODER, BUILTIN_GRAPH_TRANSFORMER_ENCODER
from .config import BUILTIN_ENCODER
from .config import SUPPORTED_BACKEND
from .config import BUILTIN_LP_LOSS_FUNCTION
from .config import BUILTIN_LP_LOSS_CROSS_ENTROPY

from .config import BUILTIN_TASK_NODE_CLASSIFICATION
from .config import BUILTIN_TASK_NODE_REGRESSION
from .config import BUILTIN_TASK_EDGE_CLASSIFICATION
from .config import BUILTIN_TASK_EDGE_REGRESSION
from .config import (BUILTIN_TASK_LINK_PREDICTION,
                     LINK_PREDICTION_MAJOR_EVAL_ETYPE_ALL)
from .config import BUILTIN_GNN_NORM
from .config import EARLY_STOP_CONSECUTIVE_INCREASE_STRATEGY
from .config import EARLY_STOP_AVERAGE_INCREASE_STRATEGY
from .config import GRAPHSTORM_SAGEMAKER_TASK_TRACKER
from .config import SUPPORTED_TASK_TRACKER

from .config import SUPPORTED_TASKS

from .config import BUILTIN_LP_DISTMULT_DECODER
from .config import SUPPORTED_LP_DECODER

from .config import GRAPHSTORM_MODEL_ALL_LAYERS

from .utils import get_graph_name
from ..utils import TORCH_MAJOR_VER, get_log_level

from ..eval import SUPPORTED_CLASSIFICATION_METRICS
from ..eval import SUPPORTED_REGRESSION_METRICS
from ..eval import SUPPORTED_LINK_PREDICTION_METRICS

from ..dataloading import BUILTIN_LP_UNIFORM_NEG_SAMPLER
from ..dataloading import BUILTIN_LP_JOINT_NEG_SAMPLER

__all__ = [
    "get_argument_parser",
]

def get_argument_parser():
    """Parse command-line arguments"""
    parser = argparse.ArgumentParser(description="GSGNN Arguments")
    # Required parameters
    parser.add_argument(
        "--yaml_config_file",
        "--cf",
        help="pointer to the yaml configuration file of the experiment",
        type=str,
        required=True,
    )

    if TORCH_MAJOR_VER >= 2:
        parser.add_argument(
                "--local-rank",
                type=int,
                default=0,
                help="local_rank for distributed training on gpus",
                )
    else:
        parser.add_argument(
                "--local_rank",
                type=int,
                default=0,
                help="local_rank for distributed training on gpus",
                )

    # Optional parameters to override arguments in yaml config
    parser = _add_initialization_args(parser)
    # basic args
    parser = _add_gsgnn_basic_args(parser)
    # gnn args
    parser = _add_gnn_args(parser)
    parser = _add_input_args(parser)
    parser = _add_output_args(parser)
    parser = _add_task_tracker(parser)
    parser = _add_hyperparam_args(parser)
    parser = _add_rgcn_args(parser)
    parser = _add_rgat_args(parser)
    parser = _add_link_prediction_args(parser)
    parser = _add_node_classification_args(parser)
    parser = _add_edge_classification_args(parser)
    parser = _add_task_general_args(parser)
    parser = _add_lm_model_args(parser)
    return parser

# pylint: disable=no-member
class GSConfig:
    """GSgnn Argument class which contains all arguments
       from yaml config and constructs additional arguments

    Parameters:
    cmd_args: Argument
        Commend line arguments
    """
    def __init__(self, cmd_args):
        self.yaml_paths = cmd_args.yaml_config_file
        # Load all arguments from yaml config
        configuration = self.load_yaml_config(cmd_args.yaml_config_file)
        self.set_attributes(configuration)
        # Override class attributes using command-line arguments
        self.override_arguments(cmd_args)
        self.local_rank = cmd_args.local_rank

        # We need to config the logging at very beginning. Otherwise, logging will not work.
        if self.logging_file is None:
            logging.basicConfig(level=self.logging_level)
        else:
            logging.basicConfig(filename=self.logging_file, level=self.logging_level)
        logging.debug(str(configuration))
        cmd_args_dict = cmd_args.__dict__
        # Print overriden arguments.
        for arg_key in cmd_args_dict:
            if arg_key not in ["yaml_config_file", "local_rank"]:
                logging.debug("Overriding Argument: %s", arg_key)
        # We do argument check as early as possible to prevent config bugs.
        self.handle_argument_conflicts()

    def set_attributes(self, configuration):
        """Set class attributes from 2nd level arguments in yaml config"""
<<<<<<< HEAD
        print(configuration)
        if 'huggingface' in configuration:
            # We are going to use huggingface trainer for LM model training
            hf_config = configuration['huggingface']
            if "hf_args_filename" in hf_config:
                setattr(self, "_hf_args_filename", hf_config["hf_args_filename"])
            if "hf_args" in hf_config:
                setattr(self, "_hf_args", hf_config["hf_args"])
            # ignore all other configs for huggingface, user should use either hf_args or hf_args_filename

=======
>>>>>>> bf3d9c5a
        if 'lm_model' in configuration:
            # has language model configuration
            # lm_model:
            #   node_lm_models:
            #     -
            #       lm_type: bert
            #       model_name: "bert-base-uncased"
            #       gradient_checkpoint: true
            #       node_types:
            #         - n_0
            #         - n_1
            #     -
            #       lm_type: bert
            #       model_name: "allenai/scibert_scivocab_uncased"
            #       gradient_checkpoint: true
            #       node_types:
            #         - n_2
            lm_model = configuration['lm_model']
            assert "node_lm_models" in lm_model, "node_lm_models must be provided"
            # if node_lm_models is not defined, ignore the lm model
            node_lm_models = lm_model['node_lm_models']
            setattr(self, "_node_lm_configs", node_lm_models)

        # handle gnn config
        gnn_family = configuration['gsf']
        for family, param_family in gnn_family.items():
            for key, val in param_family.items():
                setattr(self, f"_{key}", val)

            if family == BUILTIN_TASK_LINK_PREDICTION:
                setattr(self, "_task_type", BUILTIN_TASK_LINK_PREDICTION)
            elif family == BUILTIN_TASK_EDGE_CLASSIFICATION:
                setattr(self, "_task_type", BUILTIN_TASK_EDGE_CLASSIFICATION)
            elif family == BUILTIN_TASK_EDGE_REGRESSION:
                setattr(self, "_task_type", BUILTIN_TASK_EDGE_REGRESSION)
            elif family == BUILTIN_TASK_NODE_CLASSIFICATION:
                setattr(self, "_task_type", BUILTIN_TASK_NODE_CLASSIFICATION)
            elif family == BUILTIN_TASK_NODE_REGRESSION:
                setattr(self, "_task_type", BUILTIN_TASK_NODE_REGRESSION)

        if 'udf' in configuration:
            udf_family = configuration['udf']
            # directly add udf configs as config arguments
            for key, val in udf_family.items():
                setattr(self, key, val)

    def load_yaml_config(self, yaml_path):
        """Helper function to load a yaml config file"""
        with open(yaml_path, "r", encoding='utf-8') as stream:
            try:
                return yaml.safe_load(stream)
            except yaml.YAMLError as exc:
                raise ValueError(f"Yaml error - check yaml file {exc}")

    def override_arguments(self, cmd_args):
        """Override arguments in yaml config using command-line arguments"""
        # TODO: Support overriding for all arguments in yaml
        cmd_args_dict = cmd_args.__dict__
        for arg_key, arg_val in cmd_args_dict.items():
            if arg_key not in ["yaml_config_file", "local_rank"]:
                if arg_key == "save_model_path" and arg_val.lower() == "none":
                    arg_val = None
                if arg_key == "save_embed_path" and arg_val.lower() == "none":
                    arg_val = None
                if arg_key == "save_prediction_path" and arg_val.lower() == "none":
                    arg_val = None

                # for basic attributes
                setattr(self, f"_{arg_key}", arg_val)

    def verify_arguments(self, is_train):
        """ Verify the correctness of arguments.

        Parameters
        ----------
        is_train : bool
            Whether this is for training.
        """
        # Trigger the checks in the arguments.
        _ = self.save_perf_results_path
        _ = self.profile_path
        _ = self.graph_name
        _ = self.backend
        _ = self.ip_config
        _ = self.part_config
        _ = self.node_id_mapping_file
        _ = self.edge_id_mapping_file
        _ = self.verbose

        # Encoder related
        encoder_type = self.model_encoder_type
        if encoder_type == "lm":
            assert self.node_lm_configs is not None
        if encoder_type in BUILTIN_GRAPH_TRANSFORMER_ENCODER:
            _ = self.num_layers
        else:
            _ = self.input_activate
            _ = self.hidden_size
            _ = self.num_layers
            _ = self.use_self_loop
            _ = self.use_node_embeddings
            _ = self.num_bases
            _ = self.num_heads
            _ = self.num_ffn_layers_in_gnn

        # Data
        _ = self.node_feat_name
        _ = self.decoder_edge_feat

        # Evaluation
        _ = self.eval_fanout
        _ = self.use_mini_batch_infer
        _ = self.eval_batch_size
        _ = self.eval_frequency
        _ = self.no_validation
        _ = self.save_prediction_path
        _ = self.eval_etype
        if self.task_type is not None:
            _ = self.eval_metric

        # Model training.
        if is_train:
            _ = self.fanout
<<<<<<< HEAD
=======
            _ = self.lm_train_nodes
            _ = self.lm_tune_lr
            _ = self.lr
            _ = self.max_grad_norm
            _ = self.grad_norm_type
            _ = self.gnn_norm
            _ = self.sparse_optimizer_lr
            _ = self.num_epochs
            _ = self.save_model_path
            _ = self.save_model_frequency
            _ = self.topk_model_to_save
            _ = self.early_stop_burnin_rounds
            _ = self.early_stop_rounds
            _ = self.early_stop_strategy
            _ = self.use_early_stop
            _ = self.wd_l2norm
>>>>>>> bf3d9c5a
            _ = self.train_negative_sampler
            _ = self.train_etype
            _ = self.remove_target_edge_type

            # graph transformer encoder will use huggingface config
            # skip checking graphstorm train config
            if encoder_type not in BUILTIN_GRAPH_TRANSFORMER_ENCODER:
                _ = self.batch_size
                _ = self.lm_train_nodes
                _ = self.lm_tune_lr
                _ = self.lr
                _ = self.sparse_optimizer_lr
                _ = self.num_epochs
                _ = self.save_model_path
                _ = self.save_model_frequency
                _ = self.topk_model_to_save
                _ = self.early_stop_burnin_rounds
                _ = self.early_stop_rounds
                _ = self.early_stop_strategy
                _ = self.use_early_stop
                _ = self.wd_l2norm

        # LM module
        if self.node_lm_configs:
            _ = self.lm_infer_batch_size
            _ = self.freeze_lm_encoder_epochs

        # Huggingface related
        _ = self.hf_args_filename
        _ = self.hf_args

        # I/O related
        _ = self.restore_model_layers
        _ = self.restore_model_path
        _ = self.restore_optimizer_path
        _ = self.save_embed_path

        # Model architecture
        _ = self.dropout
        _ = self.decoder_type
        _ = self.num_decoder_basis
<<<<<<< HEAD
=======
        # Encoder related
        _ = self.construct_feat_ntype
        _ = self.construct_feat_encoder
        _ = self.construct_feat_fanout
        encoder_type = self.model_encoder_type
        if encoder_type == "lm":
            assert self.node_lm_configs is not None
        else:
            _ = self.input_activate
            _ = self.hidden_size
            _ = self.num_layers
            _ = self.use_self_loop
            _ = self.use_node_embeddings
            _ = self.num_bases
            _ = self.num_heads
            _ = self.num_ffn_layers_in_gnn
>>>>>>> bf3d9c5a

        _ = self.return_proba
        _ = self.alpha_l2norm

        # ngnn
        _ = self.num_ffn_layers_in_input
        _ = self.num_ffn_layers_in_decoder

        # Logging.
        _ = self.task_tracker
        _ = self.log_report_frequency

        _ = self.task_type
        # For classification tasks.
        if self.task_type in [BUILTIN_TASK_NODE_CLASSIFICATION, BUILTIN_TASK_EDGE_CLASSIFICATION]:
            _ = self.label_field
            _ = self.num_classes
            _ = self.multilabel
            _ = self.multilabel_weights
            _ = self.imbalance_class_weights
        if self.task_type in [BUILTIN_TASK_NODE_CLASSIFICATION, BUILTIN_TASK_NODE_REGRESSION]:
            _ = self.target_ntype
            _ = self.eval_target_ntype
        if self.task_type in [BUILTIN_TASK_EDGE_CLASSIFICATION, BUILTIN_TASK_EDGE_REGRESSION]:
            _ = self.target_etype
        if self.task_type in [BUILTIN_TASK_EDGE_CLASSIFICATION, BUILTIN_TASK_EDGE_REGRESSION,
                              BUILTIN_TASK_LINK_PREDICTION] and is_train:
            _ = self.exclude_training_targets
            _ = self.reverse_edge_types_map
        if self.task_type == BUILTIN_TASK_LINK_PREDICTION:
            _ = self.gamma
            _ = self.lp_decoder_type
            _ = self.lp_edge_weight_for_loss
            _ = self.lp_loss_func
            _ = self.num_negative_edges
            _ = self.eval_negative_sampler
            _ = self.num_negative_edges_eval
            _ = self.model_select_etype

    def _turn_off_gradient_checkpoint(self, reason):
        """Turn off `gradient_checkpoint` flags in `node_lm_configs`
        """
        for i, _ in enumerate(self.node_lm_configs):
            if self.node_lm_configs[i]["gradient_checkpoint"]:
                logging.warning("%s can not work with gradient checkpoint. " \
                        + "Turn gradient checkpoint to False", reason)
                self.node_lm_configs[i]["gradient_checkpoint"] = False

    def handle_argument_conflicts(self):
        """Check and resolve argument conflicts
        """
        # 1. language model conflicts
        if self.node_lm_configs is not None:
            # gradient checkpoint does not work with freeze_lm_encoder_epochs
            # When freeze_lm_encoder_epochs is set, turn off gradient checkpoint
            if self.freeze_lm_encoder_epochs > 0:
                self._turn_off_gradient_checkpoint("freeze_lm_encoder_epochs")
            # GLEM fine-tuning of LM conflicts with gradient checkpoint
            if self.training_method["name"] == "glem":
                self._turn_off_gradient_checkpoint("GLEM model")
        # TODO(xiangsx): Add more check

    ###################### Environment Info ######################
    @property
    def save_perf_results_path(self):
        """ Save performance flag
        """
        # pylint: disable=no-member
        if hasattr(self, "_save_perf_results_path"):
            return self._save_perf_results_path
        return None

    @property
    def profile_path(self):
        """ The path of the folder where the profiling results are saved.
        """
        if hasattr(self, "_profile_path"):
            return self._profile_path
        return None

    @property
    def graph_name(self):
        """ Name of the graph
        """
        return get_graph_name(self.part_config)

    @property
    def backend(self):
        """ Distributed training backend
        """
        # pylint: disable=no-member
        if hasattr(self, "_backend"):
            assert self._backend in SUPPORTED_BACKEND, \
                f"backend must be in {SUPPORTED_BACKEND}"
            return self._backend

        return "gloo"

    @property
    def ip_config(self):
        """ IP config of instances in a cluster
        """
        # pylint: disable=no-member
        if hasattr(self, "_ip_config"):
            assert os.path.isfile(self._ip_config), \
                    f"IP config file {self._ip_config} does not exist"
            return self._ip_config
        else:
            return None

    @property
    def part_config(self):
        """ configuration of graph partition
        """
        # pylint: disable=no-member
        assert hasattr(self, "_part_config"), "Graph partition config must be provided"
        assert os.path.isfile(self._part_config), \
            f"Partition config file {self._part_config} does not exist"
        return self._part_config

    @property
    def node_id_mapping_file(self):
        """ A path to the file storing node id mapping generated by the
            graph partition algorithm.

            Graph partition will shuffle node ids and edge ids according
            to the node partition assignment. We expect partition algorithms
            will save node id mappings to map new node ids to their original
            node ids.

            We assume node_id mappings are stored as a single object
            along with part_config. (We assume the graph is partitioned
            using DGL graph partition tool)
        """
        path = os.path.dirname(self.part_config)
        # See graphstorm.gconstruct.utils.partition_graph for more detials
        node_id_mapping_file = os.path.join(path, "node_mapping.pt")
        return node_id_mapping_file if os.path.isfile(node_id_mapping_file) \
            else None

    @property
    def edge_id_mapping_file(self):
        """ A path to the file storing edge id mapping generated by the
            graph partition algorithm.

            Graph partition will shuffle node ids and edge ids according
            to the node partition assignment. We expect partition algorithms
            will save edge id mappings to map new edge ids to their original
            edge ids.

            We assume edge_id mappings are stored as a single object
            along with part_config. (We assume the graph is partitioned
            using DGL graph partition tool)
        """
        path = os.path.dirname(self.part_config)
        # See graphstorm.gconstruct.utils.partition_graph for more detials
        edge_id_mapping_file = os.path.join(path, "edge_mapping.pt")
        return edge_id_mapping_file if os.path.isfile(edge_id_mapping_file) \
            else None

    @property
    def verbose(self):
        """ verbose for print out more information.Default is False
        """
        # pylint: disable=no-member
        if hasattr(self, "_verbose"):
            assert self._verbose in [True, False]
            return self._verbose

        return False

    @property
    def logging_level(self):
        """ Get the logging level.
        """
        if hasattr(self, "_logging_level"):
            return get_log_level(self._logging_level)
        else:
            return logging.INFO

    @property
    def logging_file(self):
        """ The file where logs are saved to.
        """
        if hasattr(self, "_logging_file"):
            return self._logging_file
        else:
            return None

    ###################### language model support #########################
    # Huggingface relate
    @property
    def hf_args_filename(self):
        """ file storing huggingface args
        """
        # pylint: disable=no-member
        if hasattr(self, "_hf_args_filename"):
            assert os.path.isfile(self._hf_args_filename), \
                f"Huggingface configuration file {self._hf_args_filename} does not exit"
            return self._hf_args_filename

        return None

    @property
    def hf_args(self):
        """ list of huggingface args
        """
        # pylint: disable=no-member
        if hasattr(self, "_hf_args"):
            return self._hf_args.split(" ")

        return None


    # Bert related
    @property
    def lm_tune_lr(self):
        """ Learning rate for BERT model(s)
        """
        # pylint: disable=no-member
        if hasattr(self, "_lm_tune_lr"):
            lm_tune_lr = float(self._lm_tune_lr)
            assert lm_tune_lr > 0.0, "Bert tune learning rate must > 0.0"
            return lm_tune_lr

        return self.lr

    @property
    def lm_train_nodes(self):
        """ Number of tunable LM model nodes
        """
        # pylint: disable=no-member
        if hasattr(self, "_lm_train_nodes"):
            assert self._lm_train_nodes >= -1, \
                "Number of LM trainable nodes must larger or equal to -1." \
                "0 means no LM trainable nodes" \
                "-1 means all nodes are LM trainable nodes"
            return self._lm_train_nodes

        # By default, do not turn on co-training
        return 0

    @property
    def lm_infer_batch_size(self):
        """ Mini batch size used to do LM model inference
        """
        # pylint: disable=no-member
        if hasattr(self, "_lm_infer_batch_size"):
            assert self._lm_infer_batch_size > 0, \
                "Batch size for LM model inference must larger than 0"
            return self._lm_infer_batch_size

        return 32

    @property
    def freeze_lm_encoder_epochs(self):
        """ Number of epochs we will take to warmup a GNN model
            before a fine-tuning LM model with GNN.
        """
        # pylint: disable=no-member
        if hasattr(self, "_freeze_lm_encoder_epochs"):
            assert self._freeze_lm_encoder_epochs >= 0, \
                "Number of warmup epochs must be larger than or equal to 0"

            assert self._freeze_lm_encoder_epochs == 0 or \
                self.model_encoder_type not in ["lm", "mlp"], \
                "Encoder type lm (language model) and mlp (encoder layer only) " \
                "do not work with language model warmup. It will cause torch " \
                "DDP error"
            return self._freeze_lm_encoder_epochs

        return 0

    @property
    def training_method(self):
        """ Setting up the LM/GNN co-training method
        """
        if hasattr(self, "_training_method"):
            training_method_name = self._training_method["name"]
            assert training_method_name in ("default", "glem"),\
                f"Training method {training_method_name} is unavailable"
            if training_method_name == "glem":
                glem_defaults = {
                    "em_order_gnn_first": False,
                    "inference_using_gnn": True,
                    "pl_weight": 0.5,
                    "num_pretrain_epochs": 1
                }
                for key, val in glem_defaults.items():
                    self._training_method["kwargs"].setdefault(key, val)
            return self._training_method
        return {"name": "default", "kwargs": {}}

    def _check_lm_config(self, lm_config):
        assert "lm_type" in lm_config, "lm_type (type of language model," \
            "e.g., bert) must be provided for node_lm_models."
        assert "model_name" in lm_config, "language model model_name must " \
            "be provided for node_lm_models."
        if "gradient_checkpoint" not in lm_config:
            lm_config["gradient_checkpoint"] = False
        assert "node_types" in lm_config, "node types must be provided for " \
            "node_lm_models"
        assert len(lm_config["node_types"]) >= 1, "number of node types " \
            "must be larger than 1"

    @property
    def node_lm_configs(self):
        """ check bert config
        """
        if hasattr(self, "_node_lm_configs"):
            if self._node_lm_configs is None:
                return None

            # lm_config is not NOne
            assert isinstance(self._node_lm_configs, list), \
                "Node language model config is not None. It must be a list"
            assert len(self._node_lm_configs) > 0, \
                "Number of node language model config must larger than 0"

            for lm_config in self._node_lm_configs:
                self._check_lm_config(lm_config)

            return self._node_lm_configs

        # By default there is no node_lm_config
        return None

    ###################### general gnn model related ######################
    @property
    def model_encoder_type(self):
        """ Which graph encoder to use, it can be GNN or language model only
        """
        # pylint: disable=no-member
        assert hasattr(self, "_model_encoder_type"), \
            "Model encoder type should be provided"
        assert self._model_encoder_type in BUILTIN_ENCODER, \
            f"Model encoder type should be in {BUILTIN_ENCODER}"
        return self._model_encoder_type

    @property
    def max_grad_norm(self):
        """ maximum L2 norm of gradients, used for gradient clip
        """
        # pylint: disable=no-member
        if hasattr(self, "_max_grad_norm"):
            max_grad_norm = float(self._max_grad_norm)
            assert max_grad_norm > 0
            return self._max_grad_norm
        return None

    @property
    def grad_norm_type(self):
        """ type of the used p-norm, used for gradient clip
        """
        # pylint: disable=no-member
        if hasattr(self, "_grad_norm_type"):
            grad_norm_type = self._grad_norm_type
            assert grad_norm_type > 0 or grad_norm_type == 'inf'
            return self._grad_norm_type
        return 2

    @property
    def input_activate(self):
        """ Design activation funtion type in the input layer
        """
        # pylint: disable=no-member
        if hasattr(self, "_input_activate"):
            if self._input_activate == "none":
                return None
            elif self._input_activate == "relu":
                return F.relu
            else:
                raise RuntimeError("Only support input activate flag 'none' for None "
                                   "and 'relu' for torch.nn.functional.relu")
        return None

    @property
    def node_feat_name(self):
        """ User defined node feature name

            It can be in following format:
            1) [feat_name]: global feature name, if a node has node feature,
            the corresponding feature name is <feat_name>
            2)["ntype0:feat0","ntype1:feat0,feat1",...]: different node
            types have different node features.
        """
        # pylint: disable=no-member
        if hasattr(self, "_node_feat_name"):
            feat_names = self._node_feat_name
            if len(feat_names) == 1 and \
                ":" not in feat_names[0]:
                # global feat_name
                return feat_names[0]

            # per node type feature
            fname_dict = {}

            for feat_name in feat_names:
                feat_info = feat_name.split(":")
                assert len(feat_info) == 2, \
                        f"Unknown format of the feature name: {feat_name}, " + \
                        "must be NODE_TYPE:FEAT_NAME"
                ntype = feat_info[0]
                assert ntype not in fname_dict, \
                        f"You already specify the feature names of {ntype} " \
                        f"as {fname_dict[ntype]}"
                assert isinstance(feat_info[1], str), \
                    f"Feature name of {ntype} should be a string not {feat_info[1]}"
                # multiple features separated by ','
                fname_dict[ntype] = feat_info[1].split(",")
            return fname_dict

        # By default, return None which means there is no node feature
        return None

    def _check_fanout(self, fanout, fot_name):
        try:
            if fanout[0].isnumeric():
                # Fanout in format of 20,10,5,...
                fanout = [int(val) for val in fanout]
            else:
                # Fanout in format of
                # etype2:20@etype3:20@etype1:20,etype2:10@etype3:4@etype1:2
                # Each etype should be a canonical etype in format of
                # srcntype/relation/dstntype

                fanout = [{tuple(k.split(":")[0].split('/')): int(k.split(":")[1]) \
                    for k in val.split("@")} for val in fanout]
        except Exception: # pylint: disable=broad-except
            assert False, f"{fot_name} Fanout should either in format 20,10 " \
                "when all edge type have the same fanout or " \
                "etype2:20@etype3:20@etype1:20," \
                "etype2:10@etype3:4@etype1:2 when you want to " \
                "specify a different fanout for different edge types" \
                "Each etype (e.g., etype2) should be a canonical etype in format of" \
                "srcntype/relation/dstntype"

        assert len(fanout) == self.num_layers, \
            f"You have a {self.num_layers} layer GNN, " \
            f"but you only specify a {fot_name} fanout for {len(fanout)} layers."
        return fanout

    @property
    def fanout(self):
        """ training fanout
        """
        # pylint: disable=no-member
        if self.model_encoder_type in BUILTIN_GNN_ENCODER + BUILTIN_GRAPH_TRANSFORMER_ENCODER:
            assert hasattr(self, "_fanout"), \
                    "Training fanout must be provided"

            fanout = self._fanout.split(",")
            return self._check_fanout(fanout, "Train")
        return [-1] * self.num_layers

    @property
    def eval_fanout(self):
        """ evaluation fanout
        """
        # pylint: disable=no-member
        if hasattr(self, "_eval_fanout"):
            fanout = self._eval_fanout.split(",")
            return self._check_fanout(fanout, "Evaluation")
        else:
            # By default use -1 as full neighbor
            return [-1] * self.num_layers

    @property
    def hidden_size(self):
        """ Hidden embedding size
        """
        # pylint: disable=no-member
        assert hasattr(self, "_hidden_size"), \
            "hidden_size must be provided when pretrain a embedding layer, " \
            "or train a GNN model"
        assert isinstance(self._hidden_size, int), \
            "Hidden embedding size must be an integer"
        assert self._hidden_size > 0, \
            "Hidden embedding size must be larger than 0"
        return self._hidden_size

    @property
    def num_layers(self):
        """ Number of GNN layers
        """
        # pylint: disable=no-member
        if self.model_encoder_type in BUILTIN_GNN_ENCODER + BUILTIN_GRAPH_TRANSFORMER_ENCODER:
            assert hasattr(self, "_num_layers"), \
                "Number of GNN layers must be provided"
            assert isinstance(self._num_layers, int), \
                "Number of GNN layers must be an integer"
            assert self._num_layers > 0, \
                "Number of GNN layers must be larger than 0"
            return self._num_layers
        else:
            # not used by non-GNN models
            return 0

    @property
    def use_mini_batch_infer(self):
        """ Whether do mini-batch inference or full graph inference
        """
        # pylint: disable=no-member
        if hasattr(self, "_use_mini_batch_infer"):
            assert self._use_mini_batch_infer in [True, False], \
                "Use mini batch inference flag must be True or False"
            return self._use_mini_batch_infer

        if self.task_type in [BUILTIN_TASK_LINK_PREDICTION]:
            # For Link prediction inference, using mini-batch
            # inference is much less efficient than full-graph
            # inference in most cases.
            # So we set it to False by default
            return False
        else:
            # By default, for node classification/regression and
            # edge classification/regression tasks,
            # using mini batch inference reduces memory cost
            # So we set it to True by default
            return True

    @property
    def gnn_norm(self):
        """ Normalization (Batch or Layer)
        """
        # pylint: disable=no-member
        if not hasattr(self, "_gnn_norm"):
            return None
        assert self._gnn_norm in BUILTIN_GNN_NORM, \
            "Normalization type must be one of batch or layer"

        return self._gnn_norm

    ###################### I/O related ######################
    ### Restore model ###
    @property
    def restore_model_layers(self):
        """ GraphStorm model layers to load.
        """
        # pylint: disable=no-member
        if hasattr(self, "_restore_model_layers"):
            assert self.restore_model_path is not None, \
                "restore-model-path must be provided if restore-model-layers is specified."
            model_layers = self._restore_model_layers.split(',')
            for layer in model_layers:
                assert layer in GRAPHSTORM_MODEL_ALL_LAYERS, \
                    f"{layer} is not supported, must be any of {GRAPHSTORM_MODEL_ALL_LAYERS}"
            return model_layers

        return GRAPHSTORM_MODEL_ALL_LAYERS

    @property
    def restore_model_path(self):
        """ Path to the entire model including embed layer, encoder and decoder
        """
        # pylint: disable=no-member
        if hasattr(self, "_restore_model_path"):
            return self._restore_model_path
        return None

    @property
    def restore_optimizer_path(self):
        """ Path to the saved optimizer status including embed layer,
            encoder and decoder.
        """
        # pylint: disable=no-member
        if hasattr(self, "_restore_optimizer_path"):
            return self._restore_optimizer_path
        return None

    ### Save model ###
    @property
    def save_embed_path(self):
        """ Path to save the GNN embeddings from the best model
        """
        # pylint: disable=no-member
        if hasattr(self, "_save_embed_path"):
            return self._save_embed_path
        return None

    @property
    def save_model_path(self):
        """ Path to save the model.
        """
        # pylint: disable=no-member
        if hasattr(self, "_save_model_path"):
            return self._save_model_path
        return None

    @property
    def save_model_frequency(self):
        """ Save model every N iterations
        """
        # pylint: disable=no-member
        if hasattr(self, "_save_model_frequency"):
            assert self.save_model_path is not None, \
                'To save models, please specify a valid path. But got None'
            assert self._save_model_frequency > 0, \
                f'save-model-frequency must large than 0, but got {self._save_model_frequency}'
            return self._save_model_frequency
        # By default, use -1, means do not auto save models
        return -1

    @property
    def topk_model_to_save(self):
        """ the number of top k best validation performance model to save

            If topk_model_to_save is set (save_model_frequency is not set),
            GraphStorm will try to save models after each epoch and keep at
            most K models.
            If save_model_frequency is set, GraphStorm will try to save
            models every #save_model_frequency iterations and keep at
            most K models.
            By default, GraphStorm will save the latest K models unless
            eval_frequency is set. When eval_frequency is set,
            GraphStorm will evaluate the model performance every
            #eval_frequency iterations. If at the same iteration,
            #save_model_frequency is reached, it will try to save the
            best K model instead of the latest K model.
        """
        # pylint: disable=no-member
        if hasattr(self, "_topk_model_to_save"):
            assert self._topk_model_to_save > 0, "Top K best model must > 0"
            assert self.save_model_path is not None, \
                'To save models, please specify a valid path. But got None'

            if self.eval_frequency != sys.maxsize and self.save_model_frequency > 0:
                # save model within an epoch need to collaborate with evaluation
                # within an epoch
                assert self.save_model_frequency >= self.eval_frequency and \
                    self.save_model_frequency % self.eval_frequency == 0, \
                    'FATAL: save_model_frequency' \
                          f'({self.save_model_frequency}) ' \
                          'does not equal to eval_frequency' \
                          f'({self.eval_frequency}), or ' \
                          f'save_model_frequency ({self.save_model_frequency}) ' \
                          'is not divisible by eval_frequency ' \
                          f'({self.eval_frequency}). ' \
                          'GraphStorm can not guarentees that it will ' \
                          'save the best model after evaluation cycles.'

            return self._topk_model_to_save
        else:
            # By default saving all models
            return math.inf

    #### Task tracker and print options ####
    @property
    def task_tracker(self):
        """ Get the type of task_tracker
        """
        # pylint: disable=no-member
        if hasattr(self, "_task_tracker"):
            assert self._task_tracker in SUPPORTED_TASK_TRACKER
            return self._task_tracker

        # By default, use SageMaker task tracker
        # It works as normal print
        return GRAPHSTORM_SAGEMAKER_TASK_TRACKER

    @property
    def log_report_frequency(self):
        """ Get print/log frequency in number of iterations
        """
        # pylint: disable=no-member
        if hasattr(self, "_log_report_frequency"):
            assert self._log_report_frequency > 0, \
                "log_report_frequency should be larger than 0"
            return self._log_report_frequency

        # By default, use 1000
        return 1000

    ###################### Model training related ######################
    @property
    def dropout(self):
        """ Dropout
        """
        # pylint: disable=no-member
        if hasattr(self, "_dropout"):
            assert self._dropout >= 0.0 and self._dropout < 1.0
            return self._dropout
        # By default, there is no dropout
        return 0.0

    @property
    # pylint: disable=invalid-name
    def lr(self):
        """ Learning rate
        """
        assert hasattr(self, "_lr"), "Learning rate must be specified"
        lr = float(self._lr) # pylint: disable=no-member
        assert lr > 0.0, \
            "Learning rate for Input encoder, GNN encoder " \
            "and task decoder must be larger than 0.0"

        return lr

    @property
    def num_epochs(self):
        """ Number of epochs
        """
        if hasattr(self, "_num_epochs"):
            # if 0, only inference or testing
            assert self._num_epochs >= 0, "Number of epochs must >= 0"
            return self._num_epochs
        # default, inference only
        return 0

    @property
    def batch_size(self):
        """ Batch size
        """
        # pylint: disable=no-member
        assert hasattr(self, "_batch_size"), "Batch size must be specified"
        assert self._batch_size > 0
        return self._batch_size

    @property
    def sparse_optimizer_lr(self): # pylint: disable=invalid-name
        """ Sparse optimizer learning rate
        """
        if hasattr(self, "_sparse_optimizer_lr"):
            sparse_optimizer_lr = float(self._sparse_optimizer_lr)
            assert sparse_optimizer_lr > 0.0, \
                "Sparse optimizer learning rate must be larger than 0"
            return sparse_optimizer_lr

        return self.lr

    @property
    def use_node_embeddings(self):
        """ Whether to use extra learnable node embeddings
        """
        # pylint: disable=no-member
        if hasattr(self, "_use_node_embeddings"):
            assert self._use_node_embeddings in [True, False]
            return self._use_node_embeddings
        # By default do not use extra node embedding
        # It will make the model transductive
        return False

    @property
    def construct_feat_ntype(self):
        """ The node types that require to construct node features.
        """
        if hasattr(self, "_construct_feat_ntype") \
                and self._construct_feat_ntype is not None:
            return self._construct_feat_ntype
        else:
            return []

    @property
    def construct_feat_encoder(self):
        """ The encoder used for constructing node features.
        """
        if hasattr(self, "_construct_feat_encoder"):
            assert self._construct_feat_encoder == "rgcn", \
                    "Feature construction currently only support rgcn."
            return self._construct_feat_encoder
        else:
            return "rgcn"

    @property
    def construct_feat_fanout(self):
        """ The fanout for constructing node features
        """
        if hasattr(self, "_construct_feat_fanout"):
            assert isinstance(self._construct_feat_fanout, int), \
                    "The fanout for feature construction should be integers."
            assert self._construct_feat_fanout > 0 or self._construct_feat_fanout == -1, \
                    "The fanout for feature construction should be positive or -1 " + \
                    "if we use all neighbors to construct node features."
            return self._construct_feat_fanout
        else:
            return 5

    @property
    def wd_l2norm(self):
        """ Weight decay
        """
        # pylint: disable=no-member
        if hasattr(self, "_wd_l2norm"):
            return self._wd_l2norm
        return 0

    @property
    def alpha_l2norm(self):
        """ coef for l2 norm of unused weights
        """
        # pylint: disable=no-member
        if hasattr(self, "_alpha_l2norm"):
            return self._alpha_l2norm
        return .0

    @property
    def use_self_loop(self):
        """ Whether to include self feature as a special relation
        """
        # pylint: disable=no-member
        if hasattr(self, "_use_self_loop"):
            assert self._use_self_loop in [True, False]
            return self._use_self_loop
        # By default use self loop
        return True

    ### control evaluation ###
    @property
    def eval_batch_size(self):
        """ Evaluation batch size

            Mini-batch size for computing GNN embeddings in evaluation.
        """
        # pylint: disable=no-member
        if hasattr(self, "_eval_batch_size"):
            assert self._eval_batch_size > 0
            return self._eval_batch_size
        # (Israt): Larger batch sizes significantly improve runtime efficiency. Increasing the
        # batch size from 1K to 10K reduces end-to-end inference time from 45 mins to 19 mins
        # in link prediction on OGBN-paers100M dataset with 16-dimensional length. However,
        # using an overly large batch size can lead to GPU out-of-memory (OOM) issues. Therefore,
        # a heuristic approach has been taken, and 10K has been chosen as a balanced default
        # value. More details can be found at https://github.com/awslabs/graphstorm/pull/66.
        return 10000

    @property
    def eval_frequency(self):
        """ How many iterations between evaluations
        """
        # pylint: disable=no-member
        if hasattr(self, "_eval_frequency"):
            assert self._eval_frequency > 0, "eval_frequency should larger than 0"
            return self._eval_frequency
        # set max value (Never do evaluation with in an epoch)
        return sys.maxsize

    @property
    def no_validation(self):
        """ If no_validation is True, no validation and testing will run
        """
        if hasattr(self, "_no_validation"):
            assert self._no_validation in [True, False]
            return self._no_validation

        # We do validation by default
        return False

    ### control early stop ###
    @property
    def early_stop_burnin_rounds(self):
        """ Burn-in rounds before we start checking for the early stop condition.
        """
        # pylint: disable=no-member
        if hasattr(self, "_early_stop_burnin_rounds"):
            assert isinstance(self._early_stop_burnin_rounds, int), \
                "early_stop_burnin_rounds should be an integer"
            assert self._early_stop_burnin_rounds >= 0, \
                "early_stop_burnin_rounds should be larger than or equal to 0"
            return self._early_stop_burnin_rounds

        return 0

    @property
    def early_stop_rounds(self):
        """ The number of rounds for validation scores to average to decide on early stop
        """
        # pylint: disable=no-member
        if hasattr(self, "_early_stop_rounds"):
            assert isinstance(self._early_stop_rounds, int), \
                "early_stop_rounds should be an integer"
            assert self._early_stop_rounds > 0, \
                "early_stop_rounds should be larger than 0"
            return self._early_stop_rounds

        # at least 3 iterations
        return 3

    @property
    def early_stop_strategy(self):
        """ The early stop strategy
        """
        # pylint: disable=no-member
        if hasattr(self, "_early_stop_strategy"):
            assert self._early_stop_strategy in \
                [EARLY_STOP_CONSECUTIVE_INCREASE_STRATEGY, \
                    EARLY_STOP_AVERAGE_INCREASE_STRATEGY], \
                "The supported early stop strategies are " \
                f"[{EARLY_STOP_CONSECUTIVE_INCREASE_STRATEGY}, " \
                f"{EARLY_STOP_AVERAGE_INCREASE_STRATEGY}]"
            return self._early_stop_strategy

        return EARLY_STOP_AVERAGE_INCREASE_STRATEGY

    @property
    def use_early_stop(self):
        """ whether to use early stopping by monitoring the validation value
        """
        # pylint: disable=no-member
        if hasattr(self, "_use_early_stop"):
            assert self._use_early_stop in [True, False], \
                "use_early_stop should be in [True, False]"
            return self._use_early_stop

        # By default do not enable early stop
        return False

    ## RGCN only ##
    @property
    def num_bases(self):
        """ Number of bases used in RGCN weight
        """
        # pylint: disable=no-member
        if hasattr(self, "_num_bases"):
            assert isinstance(self._num_bases, int)
            assert self._num_bases > 0 or self._num_bases == -1, \
                "num_bases should be larger than 0 or -1"
            return self._num_bases
        # By default do not use num_bases
        return -1

    ## RGAT and HGT only ##
    @property
    def num_heads(self):
        """ Number of attention heads
        """
        # pylint: disable=no-member
        if hasattr(self, "_num_heads"):
            assert self._num_heads > 0, \
                "num_heads should be larger than 0"
            return self._num_heads
        # By default use 4 heads
        return 4

    ############ task related #############
    ###classification/regression related ####
    @property
    def label_field(self):
        """ The label field in the data

            Used by node and edge classification/regression tasks.
        """
        # pylint: disable=no-member
        assert hasattr(self, "_label_field"), \
            "Must provide the feature name of labels through label_field"
        return self._label_field

    @property
    def use_pseudolabel(self):
        """ Whether use pseudolabeling for unlabeled nodes in semi-supervised training

            It only works with node-level tasks.
        """
        if hasattr(self, "_use_pseudolabel"):
            assert self._use_pseudolabel in (True, False)
            return self._use_pseudolabel
        return False

    @property
    def num_classes(self):
        """ The cardinality of labels in a classification task

            Used by node classification and edge classification
        """
        # pylint: disable=no-member
        assert hasattr(self, "_num_classes"), \
            "Must provide the number possible labels through num_classes"
        if isinstance(self._num_classes, dict):
            for num_classes in self._num_classes.values():
                assert num_classes > 0
        else:
            # We need num_classes=1 for binary classification because when we use precision-recall
            # as evaluation metric, this precision-recall is computed on the positive score.
            # If we switch to num_classes=2, we also need changes in the evaluation part:
            # (1) evaluation code need to first recognize whether it is binary classification
            # (2) then evaluation code select the positive score column from the 2-d prediction.
            assert self._num_classes > 0
        return self._num_classes

    @property
    def multilabel(self):
        """ Whether the task is a multi-label classification task

            Used by node classification and edge classification
        """

        def check_multilabel(multilabel):
            assert multilabel in [True, False]
            return multilabel

        if hasattr(self, "_num_classes") and isinstance(self.num_classes, dict):
            if hasattr(self, "_multilabel"):
                num_classes, multilabel = self.num_classes, self._multilabel
                assert isinstance(multilabel, dict)
                return {ntype: check_multilabel(multilabel[ntype]) for ntype in num_classes}
            return {ntype: False for ntype in self.num_classes}
        else:
            if hasattr(self, "_multilabel"):
                return check_multilabel(self._multilabel)
            return False

    @property
    def multilabel_weights(self):
        """Used to specify label weight of each class in a
           multi-label classification task. It is feed into th.nn.BCEWithLogitsLoss
           as pos_weight.

           The weights should be in the following format 0.1,0.2,0.3,0.1,0.0
        """

        def check_multilabel_weights(multilabel, multilabel_weights, num_classes):
            assert multilabel is True, "Must be a multi-label classification task."
            try:
                weights = multilabel_weights.split(",")
                weights = [float(w) for w in weights]
            except Exception: # pylint: disable=broad-except
                raise RuntimeError("The weights should in following format 0.1,0.2,0.1,0.0")
            for w in weights:
                assert w >= 0., "multilabel weights can not be negative values"
            assert len(weights) == num_classes, \
                "Each class must have an assigned weight"
            return th.tensor(weights)

        if hasattr(self, "_num_classes") and isinstance(self.num_classes, dict):
            if hasattr(self, "_multilabel_weights"):
                multilabel = self.multilabel
                num_classes = self.num_classes
                multilabel_weights = self._multilabel_weights
                ntype_weights = {}
                for ntype in num_classes:
                    if ntype in multilabel_weights:
                        ntype_weights[ntype] = check_multilabel_weights(multilabel[ntype],
                                                                        multilabel_weights[ntype],
                                                                        num_classes[ntype])
                    else:
                        ntype_weights[ntype] = None
                return ntype_weights
            return {ntype: None for ntype in self.num_classes}
        else:
            if hasattr(self, "_multilabel_weights"):
                return check_multilabel_weights(self.multilabel,
                                                self._multilabel_weights,
                                                self.num_classes)

            return None

    @property
    def return_proba(self):
        """ Whether to return all the predictions or the maximum prediction.
            Set True to return predictions and False to return maximum prediction.
        """
        if hasattr(self, "_return_proba"):
            assert self._return_proba in [True, False], \
                "Return all the predictions when True else return the maximum prediction."

            if self._return_proba is True and \
                self.task_type in [BUILTIN_TASK_NODE_REGRESSION, BUILTIN_TASK_EDGE_REGRESSION]:
                logging.warning("node regression and edge regression tasks "
                      "automatically ignore --return-proba flag. Regression "
                      "prediction results will be returned.")
            return self._return_proba
        # By default, return all the predictions
        return True

    @property
    def imbalance_class_weights(self):
        """ Used to specify a manual rescaling weight given to each class
            in a single-label multi-class classification task.
            It is used in imbalanced label use cases.
            It is feed into th.nn.CrossEntropyLoss

            Customer should provide the weight in following format 0.1,0.2,0.3,0.1
        """

        def check_imbalance_class_weights(imbalance_class_weights, num_classes):
            try:
                weights = imbalance_class_weights.split(",")
                weights = [float(w) for w in weights]
            except Exception: # pylint: disable=broad-except
                raise RuntimeError("The weights should in following format 0.1,0.2,0.3,0.1")
            for w in weights:
                assert w > 0., "Each weight should be larger than 0."
            assert len(weights) == num_classes, \
                "Each class must have an assigned weight"
            return th.tensor(weights)

        if hasattr(self, "_num_classes") and isinstance(self.num_classes, dict):
            if hasattr(self, "_imbalance_class_weights"):
                assert isinstance(self._imbalance_class_weights, dict), \
                    print('The imbalance_class_weights should be dictionary')
                num_classes = self.num_classes
                imbalance_class_weights = self._imbalance_class_weights
                ntype_weights = {}
                for ntype in num_classes:
                    if ntype in imbalance_class_weights:
                        ntype_weights[ntype] = check_imbalance_class_weights(
                            imbalance_class_weights[ntype],
                            num_classes[ntype]
                            )
                    else:
                        ntype_weights[ntype] = None
                return ntype_weights
            return {ntype: None for ntype in self.num_classes}
        else:
            if hasattr(self, "_imbalance_class_weights"):
                return check_imbalance_class_weights(self._imbalance_class_weights,
                                                     self.num_classes)
            return None

    ###classification/regression inference related ####
    @property
    def save_prediction_path(self):
        """ Path to save prediction results.
        """
        # pylint: disable=no-member
        if hasattr(self, "_save_prediction_path"):
            return self._save_prediction_path

        # if save_prediction_path is not specified in inference
        # use save_embed_path
        return self.save_embed_path

    ### Node related task variables ###
    @property
    def target_ntype(self):
        """ The node type for prediction
        """
        # pylint: disable=no-member
        assert hasattr(self, "_target_ntype"), \
            "Must provide the target ntype through target_ntype"
        return self._target_ntype

    @property
    def eval_target_ntype(self):
        """ The node type for evaluation prediction
        """
        # pylint: disable=no-member
        if hasattr(self, "_eval_target_ntype"):
            assert isinstance(self._eval_target_ntype, str), \
                "Now we only support single ntype evaluation"
            return self._eval_target_ntype
        else:
            if isinstance(self.target_ntype, str):
                return self.target_ntype
            elif isinstance(self.target_ntype, list):
                # (wlcong) Now only support single ntype evaluation
                logging.warning("Now only support single ntype evaluation")
                return self.target_ntype[0]
            else:
                return None

    #### edge related task variables ####
    @property
    def reverse_edge_types_map(self):
        """ A list of reverse edge type info.

            Each information is in the following format:
            <head,relation,reverse relation,tail>. For example:
            ["query,adds,rev-adds,asin", "query,clicks,rev-clicks,asin"]
        """
        # link prediction or edge classification
        assert self.task_type in [BUILTIN_TASK_LINK_PREDICTION, \
            BUILTIN_TASK_EDGE_CLASSIFICATION, BUILTIN_TASK_EDGE_REGRESSION], \
            f"Only {BUILTIN_TASK_LINK_PREDICTION}, " \
            f"{BUILTIN_TASK_EDGE_CLASSIFICATION} and "\
            f"{BUILTIN_TASK_EDGE_REGRESSION} use reverse_edge_types_map"

        # pylint: disable=no-member
        if hasattr(self, "_reverse_edge_types_map"):
            if self._reverse_edge_types_map is None:
                return {} # empty dict
            assert isinstance(self._reverse_edge_types_map, list), \
                "Reverse edge type map should has following format: " \
                "[\"head,relation,reverse relation,tail\", " \
                "\"head,relation,reverse relation,tail\", ...]"

            reverse_edge_types_map = {}
            try:
                for etype_info in self._reverse_edge_types_map:
                    head, rel, rev_rel, tail = etype_info.split(",")
                    reverse_edge_types_map[(head, rel, tail)] = (tail, rev_rel, head)
            except Exception: # pylint: disable=broad-except
                assert False, \
                    "Reverse edge type map should has following format: " \
                    "[\"head,relation,reverse relation,tail\", " \
                    "\"head,relation,reverse relation,tail\", ...]" \
                    f"But get {self._reverse_edge_types_map}"

            return reverse_edge_types_map

        # By default return an empty dict
        return {}

    ### Edge classification and regression tasks ###
    @property
    def target_etype(self):
        """ The list of canonical etype that will be added as
            a training target in edge classification and regression tasks.

            TODO(xiangsx): Only support single task edge
            classification/regression. Support multiple tasks when needed.
        """
        # pylint: disable=no-member
        assert hasattr(self, "_target_etype"), \
            "Edge classification task needs a target etype"
        assert isinstance(self._target_etype, list), \
            "target_etype must be a list in format: " \
            "[\"query,clicks,asin\", \"query,search,asin\"]."
        assert len(self._target_etype) > 0, \
            "There must be at least one target etype."
        if len(self._target_etype) != 1:
            logging.warning("only %s will be used." + \
                "Currently, GraphStorm only supports single task edge " + \
                "classification/regression. Please contact GraphStorm " + \
                "dev team to support multi-task.", str(self._target_etype[0]))

        return [tuple(target_etype.split(',')) for target_etype in self._target_etype]

    @property
    def remove_target_edge_type(self):
        """ Whether to remove the training target edge type for message passing.

            Will set the fanout of training target edge type as zero

            Only used with edge classification
        """
        # pylint: disable=no-member
        if hasattr(self, "_remove_target_edge_type"):
            assert self._remove_target_edge_type in [True, False]
            return self._remove_target_edge_type

        # By default, remove training target etype during
        # message passing to avoid information leakage
        return True

    @property
    def decoder_type(self):
        """ Type of edge clasification or regression decoder
        """
        # pylint: disable=no-member
        if hasattr(self, "_decoder_type"):
            return self._decoder_type

        # By default, use DenseBiDecoder
        return "DenseBiDecoder"

    @property
    def num_decoder_basis(self):
        """ The number of basis for the decoder in edge prediction task.
        """
        # pylint: disable=no-member
        if hasattr(self, "_num_decoder_basis"):
            assert self._num_decoder_basis > 1, \
                "Decoder basis must be larger than 1"
            return self._num_decoder_basis

        # By default, return 2
        return 2

    @property
    def decoder_edge_feat(self):
        """ A list of edge features that can be used by a decoder to
            enhance its performance.
        """
        # pylint: disable=no-member
        if hasattr(self, "_decoder_edge_feat"):
            assert self.task_type in \
                (BUILTIN_TASK_EDGE_CLASSIFICATION, BUILTIN_TASK_EDGE_REGRESSION), \
                "Decoder edge feature only works with " \
                "edge classification or regression tasks"
            decoder_edge_feats = self._decoder_edge_feat
            assert len(decoder_edge_feats) == 1, \
                "We only support edge classifcation or regression on one edge type"

            if ":" not in decoder_edge_feats[0]:
                # global feat_name
                return decoder_edge_feats[0]

            # per edge type feature
            feat_name = decoder_edge_feats[0]
            feat_info = feat_name.split(":")
            assert len(feat_info) == 2, \
                    f"Unknown format of the feature name: {feat_name}, " + \
                    "must be EDGE_TYPE:FEAT_NAME"
            etype = tuple(feat_info[0].split(","))
            assert etype in self.target_etype, \
                f"{etype} must in the training edge type list {self.target_etype}"
            return {etype: feat_info[1].split(",")}

        return None


    ### Link Prediction specific ###
    @property
    def train_negative_sampler(self):
        """ The algorithm of sampling negative edges for link prediction
            training.
        """
        # pylint: disable=no-member
        if hasattr(self, "_train_negative_sampler"):
            return self._train_negative_sampler
        return BUILTIN_LP_UNIFORM_NEG_SAMPLER

    @property
    def eval_negative_sampler(self):
        """ The algorithm of sampling negative edges for link prediction
            evaluation.
        """
        # pylint: disable=no-member
        if hasattr(self, "_eval_negative_sampler"):
            return self._eval_negative_sampler

        # use Joint neg for efficiency
        return BUILTIN_LP_JOINT_NEG_SAMPLER

    @property
    def num_negative_edges(self):
        """ Number of edges consider for the negative batch of edges
        """
        # pylint: disable=no-member
        if hasattr(self, "_num_negative_edges"):
            assert self._num_negative_edges > 0, \
                "Number of negative edges must larger than 0"
            return self._num_negative_edges
        # Set default value to 16.
        return 16

    @property
    def num_negative_edges_eval(self):
        """ Number of edges consider for the negative
            batch of edges for the model evaluation
        """
        # pylint: disable=no-member
        if hasattr(self, "_num_negative_edges_eval"):
            assert self._num_negative_edges_eval > 0, \
                "Number of negative edges must larger than 0"
            return self._num_negative_edges_eval
        # Set default value to 1000.
        return 1000

    @property
    def lp_decoder_type(self):
        """ Type of link prediction decoder
        """
        # pylint: disable=no-member
        if hasattr(self, "_lp_decoder_type"):
            decoder_type = self._lp_decoder_type.lower()
            assert decoder_type in SUPPORTED_LP_DECODER, \
                f"Link prediction decoder {self._lp_decoder_type} not supported. " \
                f"GraphStorm only supports {SUPPORTED_LP_DECODER}"
            return decoder_type

        # Set default value to distmult
        return BUILTIN_LP_DISTMULT_DECODER

    @property
    def lp_edge_weight_for_loss(self):
        """ The edge data fields that stores the edge weights used
            in computing link prediction loss

            The edge_weight can be in following format:
            1) [weight_name]: global weight name, if an edge has weight,
            the corresponding weight name is <weight_name>
            2) ["src0,rel0,dst0:weight0","src0,rel0,dst0:weight1",...]:
            different edge types have different edge weights.

            By default, it is none.
        """
        # pylint: disable=no-member
        if hasattr(self, "_lp_edge_weight_for_loss"):
            assert self.task_type == BUILTIN_TASK_LINK_PREDICTION, \
                "Edge weight for loss only works with link prediction"
            edge_weights = self._lp_edge_weight_for_loss
            if len(edge_weights) == 1 and \
                ":" not in edge_weights[0]:
                # global feat_name
                return edge_weights[0]

            # per edge type feature
            weight_dict = {}
            for weight_name in edge_weights:
                weight_info = weight_name.split(":")
                etype = tuple(weight_info[0].split(","))
                assert etype not in weight_dict, \
                    f"You already specify the weight names of {etype}" \
                    f"as {weight_dict[etype]}"

                # TODO: if train_etype is None, we need to check if
                # etype exists in g.
                assert self.train_etype is None or etype in self.train_etype, \
                    f"{etype} must in the training edge type list"
                assert isinstance(weight_info[1], str), \
                    f"Feature name of {etype} should be a string instead of {weight_info[1]}"
                weight_dict[etype] = [weight_info[1]]
            return weight_dict

        return None

    @property
    def train_etype(self):
        """ The list of canonical etype that will be added as
            training target with the target e type(s)

            If not provided, all edge types will be used as training target.
        """
        # pylint: disable=no-member
        if hasattr(self, "_train_etype"):
            if self._train_etype is None:
                return None
            assert isinstance(self._train_etype, list)
            assert len(self._train_etype) > 0

            return [tuple(train_etype.split(',')) for train_etype in self._train_etype]
        # By default return None, which means use all edge types
        return None

    @property
    def eval_etype(self):
        """ The list of canonical etype that will be added as
            evaluation target with the target edge type(s)

            If not provided, all edge types will be used as evaluation target.
        """
        # pylint: disable=no-member
        if hasattr(self, "_eval_etype"):
            if self._eval_etype is None:
                return None
            assert isinstance(self._eval_etype, list)
            assert len(self._eval_etype) > 0
            return [tuple(eval_etype.split(',')) for eval_etype in self._eval_etype]
        # By default return None, which means use all edge types
        return None

    @property
    def exclude_training_targets(self):
        """ Whether to remove the training targets from
            the computation graph before the forward pass.
        """
        # pylint: disable=no-member
        if hasattr(self, "_exclude_training_targets"):
            assert self._exclude_training_targets in [True, False]

            if self._exclude_training_targets is True:
                assert len(self.reverse_edge_types_map) > 0, \
                    "When exclude training targets is used, " \
                    "Reverse edge types map must be provided."
            return self._exclude_training_targets

        # By default, exclude training targets
        assert len(self.reverse_edge_types_map) > 0, \
            "By default, exclude training targets is used." \
            "Reverse edge types map must be provided."
        return True

    @property
    def gamma(self):
        """ Gamma for DistMult
        """
        if hasattr(self, "_gamma"):
            return float(self._gamma)

        # We use this value in DGL-KE
        return 12.0

    @property
    def lp_loss_func(self):
        """ Link prediction loss function
        """
        # pylint: disable=no-member
        if hasattr(self, "_lp_loss_func"):
            assert self._lp_loss_func in BUILTIN_LP_LOSS_FUNCTION
            return self._lp_loss_func
        # By default, return None
        # which means using the default evaluation metrics for different tasks.
        return BUILTIN_LP_LOSS_CROSS_ENTROPY

    @property
    def task_type(self):
        """ Task type
        """
        # pylint: disable=no-member
        if hasattr(self, "_task_type"):
            assert self._task_type in SUPPORTED_TASKS, \
                    f"Supported task types include {SUPPORTED_TASKS}, " \
                    f"but got {self._task_type}"
            return self._task_type
        else:
            return None

    @property
    def report_eval_per_type(self):
        """ Whether report evaluation metrics per node type or edge type.
            If True, report evaluation results for each node type/edge type."
            If False, report an average result.
        """
        # pylint: disable=no-member
        if hasattr(self, "_report_eval_per_type"):
            assert self._report_eval_per_type in [True, False], \
                "report_eval_per_type must be True or False"
            return self._report_eval_per_type

        return False

    @property
    def eval_metric(self):
        """ Evaluation metric used during evaluation

            The input can be a string specifying the evaluation metric to report
            or a list of strings specifying a list of  evaluation metrics to report.
        """
        # pylint: disable=no-member
        # Task is node classification
        if self.task_type in [BUILTIN_TASK_NODE_CLASSIFICATION, \
            BUILTIN_TASK_EDGE_CLASSIFICATION]:
            if isinstance(self.num_classes, dict):
                for num_classes in self.num_classes.values():
                    assert num_classes > 0, \
                        "For node classification, num_classes must be provided"
            else:
                assert self.num_classes > 0, \
                    "For node classification, num_classes must be provided"

            # check evaluation metrics
            if hasattr(self, "_eval_metric"):
                if isinstance(self._eval_metric, str):
                    eval_metric = self._eval_metric.lower()
                    assert eval_metric in SUPPORTED_CLASSIFICATION_METRICS, \
                        f"Classification evaluation metric should be " \
                        f"in {SUPPORTED_CLASSIFICATION_METRICS}" \
                        f"but get {self._eval_metric}"
                    eval_metric = [eval_metric]
                elif isinstance(self._eval_metric, list) and len(self._eval_metric) > 0:
                    eval_metric = []
                    for metric in self._eval_metric:
                        metric = metric.lower()
                        assert metric in SUPPORTED_CLASSIFICATION_METRICS, \
                            f"Classification evaluation metric should be " \
                            f"in {SUPPORTED_CLASSIFICATION_METRICS}" \
                            f"but get {self._eval_metric}"
                        eval_metric.append(metric)
                else:
                    assert False, "Classification evaluation metric " \
                        "should be a string or a list of string"
                    # no eval_metric
            else:
                eval_metric = ["accuracy"]
        elif self.task_type in [BUILTIN_TASK_NODE_REGRESSION, \
            BUILTIN_TASK_EDGE_REGRESSION]:
            if hasattr(self, "_eval_metric"):
                if isinstance(self._eval_metric, str):
                    eval_metric = self._eval_metric.lower()
                    assert eval_metric in SUPPORTED_REGRESSION_METRICS, \
                        f"Regression evaluation metric should be " \
                        f"in {SUPPORTED_REGRESSION_METRICS}, " \
                        f"but get {self._eval_metric}"
                    eval_metric = [eval_metric]
                elif isinstance(self._eval_metric, list) and len(self._eval_metric) > 0:
                    eval_metric = []
                    for metric in self._eval_metric:
                        metric = metric.lower()
                        assert metric in SUPPORTED_REGRESSION_METRICS, \
                            f"Regression evaluation metric should be " \
                            f"in {SUPPORTED_REGRESSION_METRICS}" \
                            f"but get {self._eval_metric}"
                        eval_metric.append(metric)
                else:
                    assert False, "Regression evaluation metric " \
                        "should be a string or a list of string"
                    # no eval_metric
            else:
                eval_metric = ["rmse"]
        elif self.task_type == BUILTIN_TASK_LINK_PREDICTION:
            if hasattr(self, "_eval_metric"):
                if isinstance(self._eval_metric, str):
                    eval_metric = self._eval_metric.lower()
                    assert eval_metric in SUPPORTED_LINK_PREDICTION_METRICS, \
                        f"Link prediction evaluation metric should be " \
                        f"in {SUPPORTED_LINK_PREDICTION_METRICS}" \
                        f"but get {self._eval_metric}"
                    eval_metric = [eval_metric]
                elif isinstance(self._eval_metric, list) and len(self._eval_metric) > 0:
                    eval_metric = []
                    for metric in self._eval_metric:
                        metric = metric.lower()
                        assert metric in SUPPORTED_LINK_PREDICTION_METRICS, \
                            f"Link prediction evaluation metric should be " \
                            f"in {SUPPORTED_LINK_PREDICTION_METRICS}" \
                            f"but get {self._eval_metric}"
                        eval_metric.append(metric)
                else:
                    assert False, "Link prediction evaluation metric " \
                        "should be a string or a list of string"
                    # no eval_metric
            else:
                eval_metric = ["mrr"]
        else:
            assert False, "Unknow task type"

        return eval_metric

    @property
    def model_select_etype(self):
        """ Canonical etype used for selecting the best model
        """
        # pylint: disable=no-member
        if hasattr(self, "_model_select_etype"):
            etype = self._model_select_etype.split(",")
            assert len(etype) == 3, \
                "If you want to select model based on eval value of " \
                "a specific etype, the model_select_etype must be a " \
                "canonical etype in the format of src,rel,dst"
            return tuple(etype)

        # Per edge type lp evaluation is disabled.
        return LINK_PREDICTION_MAJOR_EVAL_ETYPE_ALL

    @property
    def num_ffn_layers_in_input(self):
        """ Number of extra feedforward neural network layers in the input layer
        """
        # pylint: disable=no-member
        if hasattr(self, "_num_ffn_layers_in_input"):
            assert self._num_ffn_layers_in_input >= 0, \
                "Number of extra MLP layers in input layer must be larger or equal than 0"
            return self._num_ffn_layers_in_input
        # Set default mlp layer number in the input layer to 0
        return 0

    @property
    def num_ffn_layers_in_gnn(self):
        """ Number of extra feedforward neural network layers between GNN layers
        """
        # pylint: disable=no-member
        if hasattr(self, "_num_ffn_layers_in_gnn"):
            assert self._num_ffn_layers_in_gnn >= 0, \
                "Number of extra MLP layers between GNN layers must be larger or equal than 0"
            return self._num_ffn_layers_in_gnn
        # Set default mlp layer number between gnn layer to 0
        return 0

    @property
    def num_ffn_layers_in_decoder(self):
        """ Number of extra feedforward neural network layers in decoder
        """
        # pylint: disable=no-member
        if hasattr(self, "_num_ffn_layers_in_decoder"):
            assert self._num_ffn_layers_in_decoder >= 0, \
                "Number of extra MLP layers in decoder must be larger or equal than 0"
            return self._num_ffn_layers_in_decoder
        # Set default mlp layer number between gnn layer to 0
        return 0

def _add_initialization_args(parser):
    group = parser.add_argument_group(title="initialization")
    group.add_argument(
        "--verbose",
        type=lambda x: (str(x).lower() in ['true', '1']),
        default=argparse.SUPPRESS,
        help="Print more information.",
    )
    group.add_argument('--logging-level', type=str, default="info",
                       help="Change the logging level. " + \
                               "Potential values are 'debug', 'info', 'warning', 'error'." + \
                               "The default value is 'info'.")
    group.add_argument('--logging-file', type=str, default=argparse.SUPPRESS,
                       help='The file where the logging is saved to.')
    return parser

def _add_gsgnn_basic_args(parser):
    group = parser.add_argument_group(title="graphstorm gnn")
    group.add_argument('--backend', type=str, default=argparse.SUPPRESS,
            help='PyTorch distributed backend')
    group.add_argument('--ip-config', type=str, default=argparse.SUPPRESS,
            help='The file for IP configuration')
    group.add_argument('--part-config', type=str, default=argparse.SUPPRESS,
            help='The path to the partition config file')
    group.add_argument("--save-perf-results-path",
            type=str,
            default=argparse.SUPPRESS,
            help="Folder path to save performance results of model evaluation.")
    group.add_argument("--profile-path",
            type=str,
            help="The path of the folder that contains the profiling results.")
    return parser

def _add_gnn_args(parser):
    group = parser.add_argument_group(title="gnn")
    group.add_argument('--model-encoder-type', type=str, default=argparse.SUPPRESS,
            help='Model type can either be gnn or lm to specify the model encoder')
    group.add_argument(
        "--input-activate", type=str, default=argparse.SUPPRESS,
        help="Define the activation type in the input layer")
    group.add_argument("--node-feat-name", nargs='+', type=str, default=argparse.SUPPRESS,
            help="Node feature field name. It can be in following format: "
            "1) '--node-feat-name feat_name': global feature name, "
            "if a node has node feature,"
            "the corresponding feature name is <feat_name>"
            "2)'--node-feat-name ntype0:feat0,feat1 ntype1:feat0,feat1 ...': "
            "different node types have different node features.")
    group.add_argument("--fanout", type=str, default=argparse.SUPPRESS,
            help="Fan-out of neighbor sampling. This argument can either be --fanout 20,10 or "
                 "--fanout etype2:20@etype3:20@etype1:20,etype2:10@etype3:4@etype1:2"
                 "Each etype (e.g., etype2) should be a canonical etype in format of"
                 "srcntype/relation/dstntype")
    group.add_argument("--eval-fanout", type=str, default=argparse.SUPPRESS,
            help="Fan-out of neighbor sampling during minibatch evaluation. "
                 "This argument can either be --eval-fanout 20,10 or "
                 "--eval-fanout etype2:20@etype3:20@etype1:20,etype2:10@etype3:4@etype1:2"
                 "Each etype (e.g., etype2) should be a canonical etype in format of"
                 "srcntype/relation/dstntype")
    group.add_argument("--hidden-size", type=int, default=argparse.SUPPRESS,
            help="The number of features in the hidden state")
    group.add_argument("--num-layers", type=int, default=argparse.SUPPRESS,
            help="number of layers in the GNN")
    group.add_argument("--num-ffn-layers-in-input", type=int, default=argparse.SUPPRESS,
                       help="number of extra feedforward neural network layers in input layer.")
    group.add_argument("--num-ffn-layers-in-gnn", type=int, default=argparse.SUPPRESS,
                       help="number of extra feedforward neural network layers between GNN layers.")
    group.add_argument("--num-ffn-layers-in-decoder", type=int, default=argparse.SUPPRESS,
                       help="number of extra feedforward neural network layers in decoder layer.")
    parser.add_argument(
            "--use-mini-batch-infer",
            help="Whether to use mini-batch or full graph inference during evalution",
            type=lambda x: (str(x).lower() in ['true', '1']),
            default=argparse.SUPPRESS
    )

    return parser

def _add_input_args(parser):
    group = parser.add_argument_group(title="input")
    group.add_argument('--restore-model-layers', type=str, default=argparse.SUPPRESS,
                       help='Which GraphStorm neural network layers to load.'
                            'The argument ca be --restore-model-layers embed or '
                            '--restore-model-layers embed,gnn,decoder')
    group.add_argument('--restore-model-path', type=str, default=argparse.SUPPRESS,
            help='Restore the model weights saved in the specified directory.')
    group.add_argument('--restore-optimizer-path', type=str, default=argparse.SUPPRESS,
            help='Restore the optimizer snapshot saved in the specified directory.')
    return parser

def _add_output_args(parser):
    group = parser.add_argument_group(title="output")
    group.add_argument("--save-embed-path", type=str, default=argparse.SUPPRESS,
            help="Save the embddings in the specified directory. "
                 "Use none to turn off embedding saveing")
    group.add_argument('--save-model-frequency', type=int, default=argparse.SUPPRESS,
            help='Save the model every N iterations.')
    group.add_argument('--save-model-path', type=str, default=argparse.SUPPRESS,
            help='Save the model to the specified file. Use none to turn off model saveing')
    group.add_argument("--topk-model-to-save",
            type=int, default=argparse.SUPPRESS,
            help="the number of the k top best validation performance model to save")

    # inference related output args
    parser = _add_inference_args(parser)

    return parser

def _add_task_tracker(parser):
    group = parser.add_argument_group(title="task_tracker")
    group.add_argument("--task-tracker", type=str, default=argparse.SUPPRESS,
            help=f'Task tracker name. Now we only support {GRAPHSTORM_SAGEMAKER_TASK_TRACKER}')
    group.add_argument("--log-report-frequency", type=int, default=argparse.SUPPRESS,
            help="Task running log report frequency. "
                 "In training, every log_report_frequency, the task states are reported")
    return parser

def _add_hyperparam_args(parser):
    group = parser.add_argument_group(title="hp")
    group.add_argument("--dropout", type=float, default=argparse.SUPPRESS,
            help="dropout probability")
    group.add_argument("--gnn-norm", type=str, default=argparse.SUPPRESS, help="norm type")
    group.add_argument("--lr", type=float, default=argparse.SUPPRESS,
            help="learning rate")
    group.add_argument("-e", "--num-epochs", type=int, default=argparse.SUPPRESS,
            help="number of training epochs")
    group.add_argument("--batch-size", type=int, default=argparse.SUPPRESS,
            help="Mini-batch size. Must be larger than 0")
    group.add_argument("--sparse-optimizer-lr", type=float, default=argparse.SUPPRESS,
            help="sparse optimizer learning rate")
    group.add_argument("--max-grad-norm", type=float, default=argparse.SUPPRESS,
            help="maximum L2 norm of gradients")
    group.add_argument("--grad-norm-type", type=float, default=argparse.SUPPRESS,
            help="norm type for gradient clips")
    group.add_argument(
            "--use-node-embeddings",
            type=lambda x: (str(x).lower() in ['true', '1']),
            default=argparse.SUPPRESS,
            help="Whether to use extra learnable node embeddings")
    group.add_argument("--construct-feat-ntype", type=str, nargs="+",
            help="The node types whose features are constructed from neighbors' features.")
    group.add_argument("--construct-feat-encoder", type=str, default=argparse.SUPPRESS,
            help="The encoder used for constructing node features.")
    group.add_argument("--construct-feat-fanout", type=int, default=argparse.SUPPRESS,
            help="The fanout used for constructing node features.")
    group.add_argument("--wd-l2norm", type=float, default=argparse.SUPPRESS,
            help="weight decay l2 norm coef")
    group.add_argument("--alpha-l2norm", type=float, default=argparse.SUPPRESS,
            help="coef for scale unused weights l2norm")
    group.add_argument(
            "--use-self-loop",
            type=lambda x: (str(x).lower() in ['true', '1']),
            default=argparse.SUPPRESS,
            help="include self feature as a special relation")

    # control evaluation
    group.add_argument("--eval-batch-size", type=int, default=argparse.SUPPRESS,
            help="Mini-batch size for computing GNN embeddings in evaluation.")
    group.add_argument('--eval-frequency',
            type=int,
            default=argparse.SUPPRESS,
            help="How often to run the evaluation. "
                 "Every #eval-frequency iterations.")
    group.add_argument(
            '--no-validation',
            type=lambda x: (str(x).lower() in ['true', '1']),
            default=argparse.SUPPRESS,
            help="If no-validation is set to True, "
                 "there will be no evaluation during training.")
    # early stop
    group.add_argument("--early-stop-burnin-rounds",
            type=int, default=argparse.SUPPRESS,
            help="Burn-in rounds before start checking for the early stop condition.")
    group.add_argument("--early-stop-rounds",
            type=int, default=argparse.SUPPRESS,
            help="The number of rounds for validation scores to average to decide on early stop")
    group.add_argument("--early-stop-strategy",
            type=str, default=argparse.SUPPRESS,
            help="Specify the early stop strategy. "
            "It can be either consecutive_increase or average_increase")
    group.add_argument("--use-early-stop",
            type=bool, default=argparse.SUPPRESS,
            help='whether to use early stopping by monitoring the validation loss')
    return parser

def _add_lm_model_args(parser):
    group = parser.add_argument_group(title="lm model")
    group.add_argument("--lm-tune-lr", type=float, default=argparse.SUPPRESS,
            help="learning rate for fine-tuning language model")
    group.add_argument("--lm-train-nodes", type=int, default=argparse.SUPPRESS,
            help="number of nodes used in LM model fine-tuning")
    group.add_argument("--lm-infer-batch-size", type=int, default=argparse.SUPPRESS,
            help="Batch size used in LM model inference")
    group.add_argument("--freeze-lm-encoder-epochs", type=int, default=argparse.SUPPRESS,
            help="Before fine-tuning LM model, how many epochs we will take "
                 "to warmup a GNN model")
    return parser

def _add_rgat_args(parser):
    group = parser.add_argument_group(title="rgat")
    group.add_argument("--num-heads", type=int, default=argparse.SUPPRESS,
            help="number of attention heads")
    return parser

def _add_rgcn_args(parser):
    group = parser.add_argument_group(title="rgcn")
    group.add_argument("--num-bases", type=int, default=argparse.SUPPRESS,
            help="number of filter weight matrices, default: -1 [use all]")
    return parser

def _add_node_classification_args(parser):
    group = parser.add_argument_group(title="node classification")
    group.add_argument("--target-ntype", type=str, default=argparse.SUPPRESS,
                       help="the node type for prediction")
    group.add_argument("--label-field", type=str, default=argparse.SUPPRESS,
                       help="the label field in the data")
    group.add_argument(
            "--multilabel",
            type=lambda x: (str(x).lower() in ['true', '1']),
            default=argparse.SUPPRESS,
            help="Whether the task is a multi-label classifiction task")
    group.add_argument(
            "--multilabel-weights",
            type=str,
            default=argparse.SUPPRESS,
            help="Used to specify the weight of positive examples of each class in a "
            "multi-label classifiction task."
            "It is feed into th.nn.BCEWithLogitsLoss."
            "The weights should in following format 0.1,0.2,0.3,0.1,0.0 ")
    group.add_argument(
            "--imbalance-class-weights",
            type=str,
            default=argparse.SUPPRESS,
            help="Used to specify a manual rescaling weight given to each class "
            "in a single-label multi-class classification task."
            "It is feed into th.nn.CrossEntropyLoss or th.nn.BCEWithLogitsLoss."
            "The weights should be in the following format 0.1,0.2,0.3,0.1,0.0 ")
    group.add_argument("--num-classes", type=int, default=argparse.SUPPRESS,
                       help="The cardinality of labels in a classifiction task")
    group.add_argument("--return-proba", type=bool, default=argparse.SUPPRESS,
                       help="Whether to return the probabilities of all the predicted \
                       results or only the maximum one. Set True to return the \
                       probabilities. Set False to return the maximum one.")
    group.add_argument(
        "--use-pseudolabel",
        type=lambda x: (str(x).lower() in ['true', '1']),
        default=argparse.SUPPRESS,
        help="Whether use pseudolabeling for unlabeled nodes in semi-supervised training")
    return parser

def _add_edge_classification_args(parser):
    group = parser.add_argument_group(title="edge prediction")
    group.add_argument('--target-etype', nargs='+', type=str, default=argparse.SUPPRESS,
            help="The list of canonical etype that will be added as"
                "a training target with the target e type "
                "in this application, for example "
                "--train-etype query,clicks,asin or"
                "--train-etype query,clicks,asin query,search,asin if not specified"
                "then no aditional training target will "
                "be considered")
    group.add_argument("--decoder-edge-feat", nargs='+', type=str, default=argparse.SUPPRESS,
                       help="A list of edge features that can be used by a decoder to "
                            "enhance its performance. It can be in following format: "
                            "--decoder-edge-feat feat or "
                            "--decoder-edge-feat query,clicks,asin:feat0,feat1 "
                            "If not specified, decoder will not use edge feats")

    group.add_argument("--num-decoder-basis", type=int, default=argparse.SUPPRESS,
                       help="The number of basis for the decoder in edge prediction task")

    group.add_argument('--decoder-type', type=str, default=argparse.SUPPRESS,
                       help="Decoder type can either be  DenseBiDecoder or "
                            "MLPDecoder to specify the model decoder")

    group.add_argument(
            "--remove-target-edge-type",
            type=lambda x: (str(x).lower() in ['true', '1']),
            default=argparse.SUPPRESS,
            help="Whether to remove the target edge type for message passing")

    return parser

def _add_link_prediction_args(parser):
    group = parser.add_argument_group(title="link prediction")
    group.add_argument("--lp-decoder-type", type=str, default=argparse.SUPPRESS,
            help="Link prediction decoder type.")
    group.add_argument("--num-negative-edges", type=int, default=argparse.SUPPRESS,
            help="Number of edges consider for the negative batch of edges.")
    group.add_argument("--num-negative-edges-eval", type=int, default=argparse.SUPPRESS,
            help="Number of edges consider for the negative "
                 "batch of edges for the model evaluation. "
                 "If the MRR saturates at high values or has "
                 "large variance increase this number.")
    group.add_argument("--train-negative-sampler", type=str, default=argparse.SUPPRESS,
            help="The algorithm of sampling negative edges for link prediction.training ")
    group.add_argument("--eval-negative-sampler", type=str, default=argparse.SUPPRESS,
            help="The algorithm of sampling negative edges for link prediction evaluation")
    group.add_argument('--eval-etype', nargs='+', type=str, default=argparse.SUPPRESS)
    group.add_argument('--train-etype', nargs='+', type=str, default=argparse.SUPPRESS,
            help="The list of canonical etype that will be added as"
                "a training target with the target e type "
                "in this application for example "
                "--train-etype query,clicks,asin or"
                "--train-etype query,clicks,asin query,search,asin if not specified"
                "then no aditional training target will "
                "be considered")
    group.add_argument(
            '--exclude-training-targets',
            type=lambda x: (str(x).lower() in ['true', '1']),
            default=argparse.SUPPRESS,
            help="Whether to remove the training targets from the "
                 "computation graph before the forward pass.")
    group.add_argument('--reverse-edge-types-map',
            nargs='+', type=str, default=argparse.SUPPRESS,
            help="A list of reverse egde type info. Each information is in the following format:"
                    "<head,relation,reverse relation,tail>, for example "
                    "--reverse-edge-types-map query,adds,rev-adds,asin or"
                    "--reverse-edge-types-map query,adds,rev-adds,asin "
                    "query,clicks,rev-clicks,asin")
    group.add_argument(
            "--gamma",
            type=float,
            default=argparse.SUPPRESS,
            help="Used in DistMult score func"
    )
    group.add_argument("--lp-edge-weight-for-loss", nargs='+', type=str, default=argparse.SUPPRESS,
            help="Edge feature field name for edge weights. It can be in following format: "
            "1) '--lp-edge-weight-for-loss feat_name': global feature name, "
            "if all edge types use the same edge weight field."
            "The corresponding feature name is <feat_name>"
            "2)'--lp-edge-weight-for-loss query,adds,asin:weight0 query,clicks,asin:weight1 ..."
            "Different edge types have different weight fields.")
    group.add_argument("--model-select-etype", type=str, default=argparse.SUPPRESS,
            help="Canonical edge type used for selecting best model during "
                 "link prediction training. It can be in following format:"
                "1) '--model-select-etype ALL': Use the average of the evaluation "
                "metrics of each edge type to select the best model"
                "2) '--model-select-etype query,adds,item': Use the evaluation "
                "metric of the edge type (query,adds,item) to select the best model")

    return parser

def _add_task_general_args(parser):
    group = parser.add_argument_group(title="train task")
    group.add_argument('--eval-metric', nargs='+', type=str, default=argparse.SUPPRESS,
            help="The list of canonical etype that will be added as"
                "the evaluation metric used. Supported metrics are accuracy,"
                "precision_recall, or roc_auc multiple metrics"
                "can be specified e.g. --eval-metric accuracy precision_recall")
    group.add_argument('--report-eval-per-type', type=bool, default=argparse.SUPPRESS,
            help="Whether report evaluation metrics per node type or edge type."
                 "If True, report evaluation results for each node type/edge type."
                 "If False, report an average evaluation result.")
    return parser

def _add_inference_args(parser):
    group = parser.add_argument_group(title="infer")
    group.add_argument("--save-prediction-path", type=str, default=argparse.SUPPRESS,
                       help="Where to save the prediction results.")
    return parser

def _add_huggingface_args(parser):
    group = parser.add_argument_group(title="infer")
    group.add_argument("--hf-args-filename", type=str, default=argparse.SUPPRESS,
                       help="Where the huggingface args configuration file is stored.")

    group.add_argument("--hf-args", type=str, default=argparse.SUPPRESS,
                       help="A string storing huggingface args")
    return parser

# Users can add their own udf parser<|MERGE_RESOLUTION|>--- conflicted
+++ resolved
@@ -145,8 +145,7 @@
 
     def set_attributes(self, configuration):
         """Set class attributes from 2nd level arguments in yaml config"""
-<<<<<<< HEAD
-        print(configuration)
+
         if 'huggingface' in configuration:
             # We are going to use huggingface trainer for LM model training
             hf_config = configuration['huggingface']
@@ -156,8 +155,6 @@
                 setattr(self, "_hf_args", hf_config["hf_args"])
             # ignore all other configs for huggingface, user should use either hf_args or hf_args_filename
 
-=======
->>>>>>> bf3d9c5a
         if 'lm_model' in configuration:
             # has language model configuration
             # lm_model:
@@ -247,22 +244,6 @@
         _ = self.edge_id_mapping_file
         _ = self.verbose
 
-        # Encoder related
-        encoder_type = self.model_encoder_type
-        if encoder_type == "lm":
-            assert self.node_lm_configs is not None
-        if encoder_type in BUILTIN_GRAPH_TRANSFORMER_ENCODER:
-            _ = self.num_layers
-        else:
-            _ = self.input_activate
-            _ = self.hidden_size
-            _ = self.num_layers
-            _ = self.use_self_loop
-            _ = self.use_node_embeddings
-            _ = self.num_bases
-            _ = self.num_heads
-            _ = self.num_ffn_layers_in_gnn
-
         # Data
         _ = self.node_feat_name
         _ = self.decoder_edge_feat
@@ -281,25 +262,6 @@
         # Model training.
         if is_train:
             _ = self.fanout
-<<<<<<< HEAD
-=======
-            _ = self.lm_train_nodes
-            _ = self.lm_tune_lr
-            _ = self.lr
-            _ = self.max_grad_norm
-            _ = self.grad_norm_type
-            _ = self.gnn_norm
-            _ = self.sparse_optimizer_lr
-            _ = self.num_epochs
-            _ = self.save_model_path
-            _ = self.save_model_frequency
-            _ = self.topk_model_to_save
-            _ = self.early_stop_burnin_rounds
-            _ = self.early_stop_rounds
-            _ = self.early_stop_strategy
-            _ = self.use_early_stop
-            _ = self.wd_l2norm
->>>>>>> bf3d9c5a
             _ = self.train_negative_sampler
             _ = self.train_etype
             _ = self.remove_target_edge_type
@@ -307,10 +269,12 @@
             # graph transformer encoder will use huggingface config
             # skip checking graphstorm train config
             if encoder_type not in BUILTIN_GRAPH_TRANSFORMER_ENCODER:
-                _ = self.batch_size
                 _ = self.lm_train_nodes
                 _ = self.lm_tune_lr
                 _ = self.lr
+                _ = self.max_grad_norm
+                _ = self.grad_norm_type
+                _ = self.gnn_norm
                 _ = self.sparse_optimizer_lr
                 _ = self.num_epochs
                 _ = self.save_model_path
@@ -341,14 +305,12 @@
         _ = self.dropout
         _ = self.decoder_type
         _ = self.num_decoder_basis
-<<<<<<< HEAD
-=======
+
         # Encoder related
-        _ = self.construct_feat_ntype
-        _ = self.construct_feat_encoder
-        _ = self.construct_feat_fanout
         encoder_type = self.model_encoder_type
-        if encoder_type == "lm":
+        if encoder_type in BUILTIN_GRAPH_TRANSFORMER_ENCODER:
+            _ = self.num_layers
+        elif encoder_type == "lm":
             assert self.node_lm_configs is not None
         else:
             _ = self.input_activate
@@ -359,7 +321,6 @@
             _ = self.num_bases
             _ = self.num_heads
             _ = self.num_ffn_layers_in_gnn
->>>>>>> bf3d9c5a
 
         _ = self.return_proba
         _ = self.alpha_l2norm
