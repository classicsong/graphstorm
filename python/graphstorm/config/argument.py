"""
    Copyright 2023 Contributors

    Licensed under the Apache License, Version 2.0 (the "License");
    you may not use this file except in compliance with the License.
    You may obtain a copy of the License at

       http://www.apache.org/licenses/LICENSE-2.0

    Unless required by applicable law or agreed to in writing, software
    distributed under the License is distributed on an "AS IS" BASIS,
    WITHOUT WARRANTIES OR CONDITIONS OF ANY KIND, either express or implied.
    See the License for the specific language governing permissions and
    limitations under the License.

    Arguments and config
"""

import os
import sys
import argparse
import math

import yaml
import torch as th
import torch.nn.functional as F

from .config import BUILTIN_GNN_ENCODER
from .config import BUILTIN_ENCODER
from .config import SUPPORTED_BACKEND
from .config import BUILTIN_LP_LOSS_FUNCTION
from .config import BUILTIN_LP_LOSS_CROSS_ENTROPY

from .config import BUILTIN_TASK_NODE_CLASSIFICATION
from .config import BUILTIN_TASK_NODE_REGRESSION
from .config import BUILTIN_TASK_EDGE_CLASSIFICATION
from .config import BUILTIN_TASK_EDGE_REGRESSION
from .config import BUILTIN_TASK_LINK_PREDICTION
from .config import EARLY_STOP_CONSECUTIVE_INCREASE_STRATEGY
from .config import EARLY_STOP_AVERAGE_INCREASE_STRATEGY
from .config import GRAPHSTORM_SAGEMAKER_TASK_TRACKER
from .config import SUPPORTED_TASK_TRACKER

from .config import SUPPORTED_TASKS

from .config import BUILTIN_LP_DISTMULT_DECODER
from .config import SUPPORTED_LP_DECODER

from .config import GRAPHSTORM_MODEL_ALL_LAYERS

from .utils import get_graph_name
from ..utils import TORCH_MAJOR_VER

from ..eval import SUPPORTED_CLASSIFICATION_METRICS
from ..eval import SUPPORTED_REGRESSION_METRICS
from ..eval import SUPPORTED_LINK_PREDICTION_METRICS

from ..dataloading import BUILTIN_LP_UNIFORM_NEG_SAMPLER
from ..dataloading import BUILTIN_LP_JOINT_NEG_SAMPLER

__all__ = [
    "get_argument_parser",
]

def get_argument_parser():
    """Parse command-line arguments"""
    parser = argparse.ArgumentParser(description="GSGNN Arguments")
    # Required parameters
    parser.add_argument(
        "--yaml_config_file",
        "--cf",
        help="pointer to the yaml configuration file of the experiment",
        type=str,
        required=True,
    )

    if TORCH_MAJOR_VER >= 2:
        parser.add_argument(
                "--local-rank",
                type=int,
                default=0,
                help="local_rank for distributed training on gpus",
                )
    else:
        parser.add_argument(
                "--local_rank",
                type=int,
                default=0,
                help="local_rank for distributed training on gpus",
                )

    # Optional parameters to override arguments in yaml config
    parser = _add_initialization_args(parser)
    # basic args
    parser = _add_gsgnn_basic_args(parser)
    # gnn args
    parser = _add_gnn_args(parser)
    parser = _add_input_args(parser)
    parser = _add_output_args(parser)
    parser = _add_task_tracker(parser)
    parser = _add_hyperparam_args(parser)
    parser = _add_rgcn_args(parser)
    parser = _add_rgat_args(parser)
    parser = _add_link_prediction_args(parser)
    parser = _add_node_classification_args(parser)
    parser = _add_edge_classification_args(parser)
    parser = _add_task_general_args(parser)
    parser = _add_lm_model_args(parser)
    return parser

# pylint: disable=no-member
class GSConfig:
    """GSgnn Argument class which contains all arguments
       from yaml config and constructs additional arguments

    Parameters:
    cmd_args: Argument
        Commend line arguments
    """
    def __init__(self, cmd_args):
        self.yaml_paths = cmd_args.yaml_config_file
        # Load all arguments from yaml config
        configuration = self.load_yaml_config(cmd_args.yaml_config_file)

        self.set_attributes(configuration)

        # Override class attributes using command-line arguments
        self.override_arguments(cmd_args)
        self.local_rank = cmd_args.local_rank
        # We do argument check as early as possible to prevent config bugs.
        self.handle_argument_conflicts()

    def set_attributes(self, configuration):
        """Set class attributes from 2nd level arguments in yaml config"""
        print(configuration)
        if 'lm_model' in configuration:
            # has language model configuration
            # lm_model:
            #   node_lm_models:
            #     -
            #       lm_type: bert
            #       model_name: "bert-base-uncased"
            #       gradient_checkpoint: true
            #       node_types:
            #         - n_0
            #         - n_1
            #     -
            #       lm_type: bert
            #       model_name: "allenai/scibert_scivocab_uncased"
            #       gradient_checkpoint: true
            #       node_types:
            #         - n_2
            lm_model = configuration['lm_model']
            assert "node_lm_models" in lm_model, "node_lm_models must be provided"
            # if node_lm_models is not defined, ignore the lm model
            node_lm_models = lm_model['node_lm_models']
            setattr(self, "_node_lm_configs", node_lm_models)

        # handle gnn config
        gnn_family = configuration['gsf']
        for family, param_family in gnn_family.items():
            for key, val in param_family.items():
                setattr(self, f"_{key}", val)

            if family == BUILTIN_TASK_LINK_PREDICTION:
                setattr(self, "_task_type", BUILTIN_TASK_LINK_PREDICTION)
            elif family == BUILTIN_TASK_EDGE_CLASSIFICATION:
                setattr(self, "_task_type", BUILTIN_TASK_EDGE_CLASSIFICATION)
            elif family == BUILTIN_TASK_EDGE_REGRESSION:
                setattr(self, "_task_type", BUILTIN_TASK_EDGE_REGRESSION)
            elif family == BUILTIN_TASK_NODE_CLASSIFICATION:
                setattr(self, "_task_type", BUILTIN_TASK_NODE_CLASSIFICATION)
            elif family == BUILTIN_TASK_NODE_REGRESSION:
                setattr(self, "_task_type", BUILTIN_TASK_NODE_REGRESSION)

        if 'udf' in configuration:
            udf_family = configuration['udf']
            # directly add udf configs as config arguments
            for key, val in udf_family.items():
                setattr(self, key, val)

    def load_yaml_config(self, yaml_path):
        """Helper function to load a yaml config file"""
        with open(yaml_path, "r", encoding='utf-8') as stream:
            try:
                return yaml.safe_load(stream)
            except yaml.YAMLError as exc:
                raise ValueError(f"Yaml error - check yaml file {exc}")

    def override_arguments(self, cmd_args):
        """Override arguments in yaml config using command-line arguments"""
        # TODO: Support overriding for all arguments in yaml
        cmd_args_dict = cmd_args.__dict__
        for arg_key, arg_val in cmd_args_dict.items():
            if arg_key not in ["yaml_config_file", "local_rank"]:
                if arg_key == "save_model_path" and arg_val.lower() == "none":
                    arg_val = None
                if arg_key == "save_embed_path" and arg_val.lower() == "none":
                    arg_val = None
                if arg_key == "save_prediction_path" and arg_val.lower() == "none":
                    arg_val = None

                # for basic attributes
                setattr(self, f"_{arg_key}", arg_val)
                print(f"Overriding Argument: {arg_key}")

    def verify_arguments(self, is_train):
        """ Verify the correctness of arguments.

        Parameters
        ----------
        is_train : bool
            Whether this is for training.
        """
        # Trigger the checks in the arguments.
        _ = self.save_perf_results_path
        _ = self.profile_path
        _ = self.graph_name
        _ = self.backend
        _ = self.ip_config
        _ = self.part_config
        _ = self.node_id_mapping_file
        _ = self.edge_id_mapping_file
        _ = self.verbose

        # Data
        _ = self.node_feat_name
        _ = self.decoder_edge_feat

        # Evaluation
        _ = self.eval_fanout
        _ = self.use_mini_batch_infer
        _ = self.eval_batch_size
        _ = self.eval_frequency
        _ = self.no_validation
        _ = self.save_prediction_path
        _ = self.eval_etype
        if self.task_type is not None:
            _ = self.eval_metric

        # Model training.
        if is_train:
            _ = self.batch_size
            _ = self.fanout
            _ = self.lm_train_nodes
            _ = self.lm_tune_lr
            _ = self.lr
            _ = self.sparse_optimizer_lr
            _ = self.num_epochs
            _ = self.save_model_path
            _ = self.save_model_frequency
            _ = self.topk_model_to_save
            _ = self.early_stop_burnin_rounds
            _ = self.early_stop_rounds
            _ = self.early_stop_strategy
            _ = self.use_early_stop
            _ = self.wd_l2norm
            _ = self.train_negative_sampler
            _ = self.train_etype
            _ = self.remove_target_edge_type

        # LM module
        if self.node_lm_configs:
            _ = self.lm_infer_batch_size
            _ = self.freeze_lm_encoder_epochs

        # I/O related
        _ = self.restore_model_layers
        _ = self.restore_model_path
        _ = self.restore_optimizer_path
        _ = self.save_embed_path

        # Model architecture
        _ = self.dropout
        _ = self.decoder_type
        _ = self.num_decoder_basis
        # Encoder related
        encoder_type = self.model_encoder_type
        if encoder_type == "lm":
            assert self.node_lm_configs is not None
        else:
<<<<<<< HEAD
            assert self.backend == "gloo", \
                "Only encoder_type == lm allows nccl. Please use gloo"
=======
            _ = self.input_activate
>>>>>>> b199d281
            _ = self.hidden_size
            _ = self.num_layers
            _ = self.use_self_loop
            _ = self.use_node_embeddings
            _ = self.num_bases
            _ = self.num_heads
            _ = self.num_ffn_layers_in_gnn

        _ = self.return_proba
        _ = self.alpha_l2norm


        # ngnn
        _ = self.num_ffn_layers_in_input
        _ = self.num_ffn_layers_in_decoder

        # Logging.
        _ = self.task_tracker
        _ = self.log_report_frequency

        _ = self.task_type
        # For classification tasks.
        if self.task_type in [BUILTIN_TASK_NODE_CLASSIFICATION, BUILTIN_TASK_EDGE_CLASSIFICATION]:
            _ = self.label_field
            _ = self.num_classes
            _ = self.multilabel
            _ = self.multilabel_weights
            _ = self.imbalance_class_weights
        if self.task_type in [BUILTIN_TASK_NODE_CLASSIFICATION, BUILTIN_TASK_NODE_REGRESSION]:
            _ = self.target_ntype
        if self.task_type in [BUILTIN_TASK_EDGE_CLASSIFICATION, BUILTIN_TASK_EDGE_REGRESSION]:
            _ = self.target_etype
        if self.task_type in [BUILTIN_TASK_EDGE_CLASSIFICATION, BUILTIN_TASK_EDGE_REGRESSION,
                              BUILTIN_TASK_LINK_PREDICTION] and is_train:
            _ = self.exclude_training_targets
            _ = self.reverse_edge_types_map
        if self.task_type == BUILTIN_TASK_LINK_PREDICTION:
            _ = self.gamma
            _ = self.lp_decoder_type
            _ = self.lp_edge_weight_for_loss
            _ = self.lp_loss_func
            _ = self.num_negative_edges
            _ = self.eval_negative_sampler
            _ = self.num_negative_edges_eval

    def _turn_off_gradient_checkpoint(self, reason):
        """Turn off `gradient_checkpoint` flags in `node_lm_configs`
        """
        for i, _ in enumerate(self.node_lm_configs):
            if self.node_lm_configs[i]["gradient_checkpoint"]:
                print(f"WARNING: {reason} can not work with " \
                        "gradient checkpoint. Turn gradient checkpoint to False")
                self.node_lm_configs[i]["gradient_checkpoint"] = False

    def handle_argument_conflicts(self):
        """Check and resolve argument conflicts
        """
        # 1. language model conflicts
        if self.node_lm_configs is not None:
            # gradient checkpoint does not work with freeze_lm_encoder_epochs
            # When freeze_lm_encoder_epochs is set, turn off gradient checkpoint
            if self.freeze_lm_encoder_epochs > 0:
                self._turn_off_gradient_checkpoint("freeze_lm_encoder_epochs")
            # GLEM fine-tuning of LM conflicts with gradient checkpoint
            if self.training_method["name"] == "glem":
                self._turn_off_gradient_checkpoint("GLEM model")
        # TODO(xiangsx): Add more check

    ###################### Environment Info ######################
    @property
    def save_perf_results_path(self):
        """ Save performance flag
        """
        # pylint: disable=no-member
        if hasattr(self, "_save_perf_results_path"):
            return self._save_perf_results_path
        return None

    @property
    def profile_path(self):
        """ The path of the folder where the profiling results are saved.
        """
        if hasattr(self, "_profile_path"):
            return self._profile_path
        return None

    @property
    def graph_name(self):
        """ Name of the graph
        """
        return get_graph_name(self.part_config)

    @property
    def backend(self):
        """ Distributed training backend
        """
        # pylint: disable=no-member
        if hasattr(self, "_backend"):
            assert self._backend in SUPPORTED_BACKEND, \
                f"backend must be in {SUPPORTED_BACKEND}"
            return self._backend

        return "gloo"

    @property
    def ip_config(self):
        """ IP config of instances in a cluster
        """
        # pylint: disable=no-member
        if hasattr(self, "_ip_config"):
            assert os.path.isfile(self._ip_config), \
                    f"IP config file {self._ip_config} does not exist"
            return self._ip_config
        else:
            return None

    @property
    def part_config(self):
        """ configuration of graph partition
        """
        # pylint: disable=no-member
        assert hasattr(self, "_part_config"), "Graph partition config must be provided"
        assert os.path.isfile(self._part_config), \
            f"Partition config file {self._part_config} does not exist"
        return self._part_config

    @property
    def node_id_mapping_file(self):
        """ A path to the file storing node id mapping generated by the
            graph partition algorithm.

            Graph partition will shuffle node ids and edge ids according
            to the node partition assignment. We expect partition algorithms
            will save node id mappings to map new node ids to their original
            node ids.

            We assume node_id mappings are stored as a single object
            along with part_config. (We assume the graph is partitioned
            using DGL graph partition tool)
        """
        path = os.path.dirname(self.part_config)
        # See graphstorm.gconstruct.utils.partition_graph for more detials
        node_id_mapping_file = os.path.join(path, "node_mapping.pt")
        return node_id_mapping_file if os.path.isfile(node_id_mapping_file) \
            else None

    @property
    def edge_id_mapping_file(self):
        """ A path to the file storing edge id mapping generated by the
            graph partition algorithm.

            Graph partition will shuffle node ids and edge ids according
            to the node partition assignment. We expect partition algorithms
            will save edge id mappings to map new edge ids to their original
            edge ids.

            We assume edge_id mappings are stored as a single object
            along with part_config. (We assume the graph is partitioned
            using DGL graph partition tool)
        """
        path = os.path.dirname(self.part_config)
        # See graphstorm.gconstruct.utils.partition_graph for more detials
        edge_id_mapping_file = os.path.join(path, "edge_mapping.pt")
        return edge_id_mapping_file if os.path.isfile(edge_id_mapping_file) \
            else None

    @property
    def verbose(self):
        """ verbose for print out more information.Default is False
        """
        # pylint: disable=no-member
        if hasattr(self, "_verbose"):
            assert self._verbose in [True, False]
            return self._verbose

        return False

    ###################### language model support #########################
    # Bert related
    @property
    def lm_tune_lr(self):
        """ Learning rate for BERT model(s)
        """
        # pylint: disable=no-member
        if hasattr(self, "_lm_tune_lr"):
            lm_tune_lr = float(self._lm_tune_lr)
            assert lm_tune_lr > 0.0, "Bert tune learning rate must > 0.0"
            return lm_tune_lr

        return self.lr

    @property
    def lm_train_nodes(self):
        """ Number of tunable LM model nodes
        """
        # pylint: disable=no-member
        if hasattr(self, "_lm_train_nodes"):
            assert self._lm_train_nodes >= -1, \
                "Number of LM trainable nodes must larger or equal to -1." \
                "0 means no LM trainable nodes" \
                "-1 means all nodes are LM trainable nodes"
            return self._lm_train_nodes

        # By default, do not turn on co-training
        return 0

    @property
    def lm_infer_batch_size(self):
        """ Mini batch size used to do LM model inference
        """
        # pylint: disable=no-member
        if hasattr(self, "_lm_infer_batch_size"):
            assert self._lm_infer_batch_size > 0, \
                "Batch size for LM model inference must larger than 0"
            return self._lm_infer_batch_size

        return 32

    @property
    def freeze_lm_encoder_epochs(self):
        """ Number of epochs we will take to warmup a GNN model
            before a fine-tuning LM model with GNN.
        """
        # pylint: disable=no-member
        if hasattr(self, "_freeze_lm_encoder_epochs"):
            assert self._freeze_lm_encoder_epochs >= 0, \
                "Number of warmup epochs must be larger than or equal to 0"

            assert self._freeze_lm_encoder_epochs == 0 or \
                self.model_encoder_type not in ["lm", "mlp"], \
                "Encoder type lm (language model) and mlp (encoder layer only) " \
                "do not work with language model warmup. It will cause torch " \
                "DDP error"
            return self._freeze_lm_encoder_epochs

        return 0

    @property
    def training_method(self):
        """ Setting up the LM/GNN co-training method
        """
        if hasattr(self, "_training_method"):
            training_method_name = self._training_method["name"]
            assert training_method_name in ("default", "glem"),\
                f"Training method {training_method_name} is unavailable"
            if training_method_name == "glem":
                glem_defaults = {
                    "em_order_gnn_first": False,
                    "inference_using_gnn": True,
                    "pl_weight": 0.5,
                    "num_pretrain_epochs": 1
                }
                for key, val in glem_defaults.items():
                    self._training_method["kwargs"].setdefault(key, val)
            return self._training_method
        return {"name": "default", "kwargs": {}}

    def _check_lm_config(self, lm_config):
        assert "lm_type" in lm_config, "lm_type (type of language model," \
            "e.g., bert) must be provided for node_lm_models."
        assert "model_name" in lm_config, "language model model_name must " \
            "be provided for node_lm_models."
        if "gradient_checkpoint" not in lm_config:
            lm_config["gradient_checkpoint"] = False
        assert "node_types" in lm_config, "node types must be provided for " \
            "node_lm_models"
        assert len(lm_config["node_types"]) >= 1, "number of node types " \
            "must be larger than 1"

    @property
    def node_lm_configs(self):
        """ check bert config
        """
        if hasattr(self, "_node_lm_configs"):
            if self._node_lm_configs is None:
                return None

            # lm_config is not NOne
            assert isinstance(self._node_lm_configs, list), \
                "Node language model config is not None. It must be a list"
            assert len(self._node_lm_configs) > 0, \
                "Number of node language model config must larger than 0"

            for lm_config in self._node_lm_configs:
                self._check_lm_config(lm_config)

            return self._node_lm_configs

        # By default there is no node_lm_config
        return None

    ###################### general gnn model related ######################
    @property
    def model_encoder_type(self):
        """ Which graph encoder to use, it can be GNN or language model only
        """
        # pylint: disable=no-member
        assert hasattr(self, "_model_encoder_type"), \
            "Model encoder type should be provided"
        assert self._model_encoder_type in BUILTIN_ENCODER, \
            f"Model encoder type should be in {BUILTIN_ENCODER}"
        return self._model_encoder_type

    @property
    def input_activate(self):
        """ Design activation funtion type in the input layer
        """
        # pylint: disable=no-member
        if hasattr(self, "_input_activate"):
            if self._input_activate == "none":
                return None
            elif self._input_activate == "relu":
                return F.relu
            else:
                raise RuntimeError("Only support input activate flag 'none' for None "
                                   "and 'relu' for torch.nn.functional.relu")
        return None

    @property
    def node_feat_name(self):
        """ User defined node feature name

            It can be in following format:
            1) [feat_name]: global feature name, if a node has node feature,
            the corresponding feature name is <feat_name>
            2)["ntype0:feat0","ntype1:feat0,feat1",...]: different node
            types have different node features.
        """
        # pylint: disable=no-member
        if hasattr(self, "_node_feat_name"):
            feat_names = self._node_feat_name
            if len(feat_names) == 1 and \
                ":" not in feat_names[0]:
                # global feat_name
                return feat_names[0]

            # per node type feature
            fname_dict = {}

            for feat_name in feat_names:
                feat_info = feat_name.split(":")
                assert len(feat_info) == 2, \
                        f"Unknown format of the feature name: {feat_name}, " + \
                        "must be NODE_TYPE:FEAT_NAME"
                ntype = feat_info[0]
                assert ntype not in fname_dict, \
                        f"You already specify the feature names of {ntype} " \
                        f"as {fname_dict[ntype]}"
                assert isinstance(feat_info[1], str), \
                    f"Feature name of {ntype} should be a string not {feat_info[1]}"
                # multiple features separated by ','
                fname_dict[ntype] = feat_info[1].split(",")
            return fname_dict

        # By default, return None which means there is no node feature
        return None

    def _check_fanout(self, fanout, fot_name):
        try:
            if fanout[0].isnumeric():
                # Fanout in format of 20,10,5,...
                fanout = [int(val) for val in fanout]
            else:
                # Fanout in format of
                # etype2:20@etype3:20@etype1:20,etype2:10@etype3:4@etype1:2
                # Each etype should be a canonical etype in format of
                # srcntype/relation/dstntype

                fanout = [{tuple(k.split(":")[0].split('/')): int(k.split(":")[1]) \
                    for k in val.split("@")} for val in fanout]
        except Exception: # pylint: disable=broad-except
            assert False, f"{fot_name} Fanout should either in format 20,10 " \
                "when all edge type have the same fanout or " \
                "etype2:20@etype3:20@etype1:20," \
                "etype2:10@etype3:4@etype1:2 when you want to " \
                "specify a different fanout for different edge types" \
                "Each etype (e.g., etype2) should be a canonical etype in format of" \
                "srcntype/relation/dstntype"

        assert len(fanout) == self.num_layers, \
            f"You have a {self.num_layers} layer GNN, " \
            f"but you only specify a {fot_name} fanout for {len(fanout)} layers."
        return fanout

    @property
    def fanout(self):
        """ training fanout
        """
        # pylint: disable=no-member
        if self.model_encoder_type in BUILTIN_GNN_ENCODER:
            assert hasattr(self, "_fanout"), \
                    "Training fanout must be provided"

            fanout = self._fanout.split(",")
            return self._check_fanout(fanout, "Train")
        return 0

    @property
    def eval_fanout(self):
        """ evaluation fanout
        """
        # pylint: disable=no-member
        if hasattr(self, "_eval_fanout"):
            fanout = self._eval_fanout.split(",")
            return self._check_fanout(fanout, "Evaluation")
        else:
            # By default use -1 as full neighbor
            return [-1] * self.num_layers

    @property
    def hidden_size(self):
        """ Hidden embedding size
        """
        # pylint: disable=no-member
        assert hasattr(self, "_hidden_size"), \
            "hidden_size must be provided when pretrain a embedding layer, " \
            "or train a GNN model"
        assert isinstance(self._hidden_size, int), \
            "Hidden embedding size must be an integer"
        assert self._hidden_size > 0, \
            "Hidden embedding size must be larger than 0"
        return self._hidden_size

    @property
    def num_layers(self):
        """ Number of GNN layers
        """
        # pylint: disable=no-member
        if self.model_encoder_type in BUILTIN_GNN_ENCODER:
            assert hasattr(self, "_num_layers"), \
                "Number of GNN layers must be provided"
            assert isinstance(self._num_layers, int), \
                "Number of GNN layers must be an integer"
            assert self._num_layers > 0, \
                "Number of GNN layers must be larger than 0"
            return self._num_layers
        else:
            # not used by non-GNN models
            return 0

    @property
    def use_mini_batch_infer(self):
        """ Whether do mini-batch inference or full graph inference
        """
        # pylint: disable=no-member
        if hasattr(self, "_use_mini_batch_infer"):
            assert self._use_mini_batch_infer in [True, False], \
                "Use mini batch inference flag must be True or False"
            return self._use_mini_batch_infer

        # By default, use mini batch inference, which requires less memory
        return True

    ###################### I/O related ######################
    ### Restore model ###
    @property
    def restore_model_layers(self):
        """ GraphStorm model layers to load.
        """
        # pylint: disable=no-member
        if hasattr(self, "_restore_model_layers"):
            assert self.restore_model_path is not None, \
                "restore-model-path must be provided"
            model_layers = self._restore_model_layers.split(',')
            for layer in model_layers:
                assert layer in GRAPHSTORM_MODEL_ALL_LAYERS, \
                    f"{layer} is not supported, must be any of {GRAPHSTORM_MODEL_ALL_LAYERS}"
            return model_layers

        return GRAPHSTORM_MODEL_ALL_LAYERS

    @property
    def restore_model_path(self):
        """ Path to the entire model including embed layer, encoder and decoder
        """
        # pylint: disable=no-member
        if hasattr(self, "_restore_model_path"):
            return self._restore_model_path
        return None

    @property
    def restore_optimizer_path(self):
        """ Path to the saved optimizer status including embed layer,
            encoder and decoder.
        """
        # pylint: disable=no-member
        if hasattr(self, "_restore_optimizer_path"):
            return self._restore_optimizer_path
        return None

    ### Save model ###
    @property
    def save_embed_path(self):
        """ Path to save the GNN embeddings from the best model
        """
        # pylint: disable=no-member
        if hasattr(self, "_save_embed_path"):
            return self._save_embed_path
        return None

    @property
    def save_model_path(self):
        """ Path to save the model.
        """
        # pylint: disable=no-member
        if hasattr(self, "_save_model_path"):
            return self._save_model_path
        return None

    @property
    def save_model_frequency(self):
        """ Save model every N iterations
        """
        # pylint: disable=no-member
        if hasattr(self, "_save_model_frequency"):
            assert self.save_model_path is not None, \
                'To save models, please specify a valid path. But got None'
            assert self._save_model_frequency > 0, \
                f'save-model-frequency must large than 0, but got {self._save_model_frequency}'
            return self._save_model_frequency
        # By default, use -1, means do not auto save models
        return -1

    @property
    def topk_model_to_save(self):
        """ the number of top k best validation performance model to save

            If topk_model_to_save is set (save_model_frequency is not set),
            GraphStorm will try to save models after each epoch and keep at
            most K models.
            If save_model_frequency is set, GraphStorm will try to save
            models every #save_model_frequency iterations and keep at
            most K models.
            By default, GraphStorm will save the latest K models unless
            eval_frequency is set. When eval_frequency is set,
            GraphStorm will evaluate the model performance every
            #eval_frequency iterations. If at the same iteration,
            #save_model_frequency is reached, it will try to save the
            best K model instead of the latest K model.
        """
        # pylint: disable=no-member
        if hasattr(self, "_topk_model_to_save"):
            assert self._topk_model_to_save > 0, "Top K best model must > 0"
            assert self.save_model_path is not None, \
                'To save models, please specify a valid path. But got None'

            if self.eval_frequency != sys.maxsize and self.save_model_frequency > 0:
                # save model within an epoch need to collaborate with evaluation
                # within an epoch
                assert self.save_model_frequency >= self.eval_frequency and \
                    self.save_model_frequency % self.eval_frequency == 0, \
                    'FATAL: save_model_frequency' \
                          f'({self.save_model_frequency}) ' \
                          'does not equal to eval_frequency' \
                          f'({self.eval_frequency}), or ' \
                          f'save_model_frequency ({self.save_model_frequency}) ' \
                          'is not divisible by eval_frequency ' \
                          f'({self.eval_frequency}). ' \
                          'GraphStorm can not guarentees that it will ' \
                          'save the best model after evaluation cycles.'

            return self._topk_model_to_save
        else:
            # By default saving all models
            return math.inf

    #### Task tracker and print options ####
    @property
    def task_tracker(self):
        """ Get the type of task_tracker
        """
        # pylint: disable=no-member
        if hasattr(self, "_task_tracker"):
            assert self._task_tracker in SUPPORTED_TASK_TRACKER
            return self._task_tracker

        # By default, use SageMaker task tracker
        # It works as normal print
        return GRAPHSTORM_SAGEMAKER_TASK_TRACKER

    @property
    def log_report_frequency(self):
        """ Get print/log frequency in number of iterations
        """
        # pylint: disable=no-member
        if hasattr(self, "_log_report_frequency"):
            assert self._log_report_frequency > 0, \
                "log_report_frequency should be larger than 0"
            return self._log_report_frequency

        # By default, use 1000
        return 1000

    ###################### Model training related ######################
    @property
    def dropout(self):
        """ Dropout
        """
        # pylint: disable=no-member
        if hasattr(self, "_dropout"):
            assert self._dropout >= 0.0 and self._dropout < 1.0
            return self._dropout
        # By default, there is no dropout
        return 0.0

    @property
    # pylint: disable=invalid-name
    def lr(self):
        """ Learning rate
        """
        assert hasattr(self, "_lr"), "Learning rate must be specified"
        lr = float(self._lr) # pylint: disable=no-member
        assert lr > 0.0, \
            "Learning rate for Input encoder, GNN encoder " \
            "and task decoder must be larger than 0.0"

        return lr

    @property
    def num_epochs(self):
        """ Number of epochs
        """
        if hasattr(self, "_num_epochs"):
            # if 0, only inference or testing
            assert self._num_epochs >= 0, "Number of epochs must >= 0"
            return self._num_epochs
        # default, inference only
        return 0

    @property
    def batch_size(self):
        """ Batch size
        """
        # pylint: disable=no-member
        assert hasattr(self, "_batch_size"), "Batch size must be specified"
        assert self._batch_size > 0
        return self._batch_size

    @property
    def sparse_optimizer_lr(self): # pylint: disable=invalid-name
        """ Sparse optimizer learning rate
        """
        if hasattr(self, "_sparse_optimizer_lr"):
            sparse_optimizer_lr = float(self._sparse_optimizer_lr)
            assert sparse_optimizer_lr > 0.0, \
                "Sparse optimizer learning rate must be larger than 0"
            return sparse_optimizer_lr

        return self.lr

    @property
    def use_node_embeddings(self):
        """ Whether to use extra learnable node embeddings
        """
        # pylint: disable=no-member
        if hasattr(self, "_use_node_embeddings"):
            assert self._use_node_embeddings in [True, False]
            return self._use_node_embeddings
        # By default do not use extra node embedding
        # It will make the model transductive
        return False

    @property
    def wd_l2norm(self):
        """ Weight decay
        """
        # pylint: disable=no-member
        if hasattr(self, "_wd_l2norm"):
            return self._wd_l2norm
        return 0

    @property
    def alpha_l2norm(self):
        """ coef for l2 norm of unused weights
        """
        # pylint: disable=no-member
        if hasattr(self, "_alpha_l2norm"):
            return self._alpha_l2norm
        return .0

    @property
    def use_self_loop(self):
        """ Whether to include self feature as a special relation
        """
        # pylint: disable=no-member
        if hasattr(self, "_use_self_loop"):
            assert self._use_self_loop in [True, False]
            return self._use_self_loop
        # By default use self loop
        return True

    ### control evaluation ###
    @property
    def eval_batch_size(self):
        """ Evaluation batch size

            Mini-batch size for computing GNN embeddings in evaluation.
        """
        # pylint: disable=no-member
        if hasattr(self, "_eval_batch_size"):
            assert self._eval_batch_size > 0
            return self._eval_batch_size
        # (Israt): Larger batch sizes significantly improve runtime efficiency. Increasing the
        # batch size from 1K to 10K reduces end-to-end inference time from 45 mins to 19 mins
        # in link prediction on OGBN-paers100M dataset with 16-dimensional length. However,
        # using an overly large batch size can lead to GPU out-of-memory (OOM) issues. Therefore,
        # a heuristic approach has been taken, and 10K has been chosen as a balanced default
        # value. More details can be found at https://github.com/awslabs/graphstorm/pull/66.
        return 10000

    @property
    def eval_frequency(self):
        """ How many iterations between evaluations
        """
        # pylint: disable=no-member
        if hasattr(self, "_eval_frequency"):
            assert self._eval_frequency > 0, "eval_frequency should larger than 0"
            return self._eval_frequency
        # set max value (Never do evaluation with in an epoch)
        return sys.maxsize

    @property
    def no_validation(self):
        """ If no_validation is True, no validation and testing will run
        """
        if hasattr(self, "_no_validation"):
            assert self._no_validation in [True, False]
            return self._no_validation

        # We do validation by default
        return False

    ### control early stop ###
    @property
    def early_stop_burnin_rounds(self):
        """ Burn-in rounds before we start checking for the early stop condition.
        """
        # pylint: disable=no-member
        if hasattr(self, "_early_stop_burnin_rounds"):
            assert isinstance(self._early_stop_burnin_rounds, int), \
                "early_stop_burnin_rounds should be an integer"
            assert self._early_stop_burnin_rounds >= 0, \
                "early_stop_burnin_rounds should be larger than or equal to 0"
            return self._early_stop_burnin_rounds

        return 0

    @property
    def early_stop_rounds(self):
        """ The number of rounds for validation scores to average to decide on early stop
        """
        # pylint: disable=no-member
        if hasattr(self, "_early_stop_rounds"):
            assert isinstance(self._early_stop_rounds, int), \
                "early_stop_rounds should be an integer"
            assert self._early_stop_rounds > 0, \
                "early_stop_rounds should be larger than 0"
            return self._early_stop_rounds

        # at least 3 iterations
        return 3

    @property
    def early_stop_strategy(self):
        """ The early stop strategy
        """
        # pylint: disable=no-member
        if hasattr(self, "_early_stop_strategy"):
            assert self._early_stop_strategy in \
                [EARLY_STOP_CONSECUTIVE_INCREASE_STRATEGY, \
                    EARLY_STOP_AVERAGE_INCREASE_STRATEGY], \
                "The supported early stop strategies are " \
                f"[{EARLY_STOP_CONSECUTIVE_INCREASE_STRATEGY}, " \
                f"{EARLY_STOP_AVERAGE_INCREASE_STRATEGY}]"
            return self._early_stop_strategy

        return EARLY_STOP_AVERAGE_INCREASE_STRATEGY

    @property
    def use_early_stop(self):
        """ whether to use early stopping by monitoring the validation value
        """
        # pylint: disable=no-member
        if hasattr(self, "_use_early_stop"):
            assert self._use_early_stop in [True, False], \
                "use_early_stop should be in [True, False]"
            return self._use_early_stop

        # By default do not enable early stop
        return False

    ## RGCN only ##
    @property
    def num_bases(self):
        """ Number of bases used in RGCN weight
        """
        # pylint: disable=no-member
        if hasattr(self, "_num_bases"):
            assert isinstance(self._num_bases, int)
            assert self._num_bases > 0 or self._num_bases == -1, \
                "num_bases should be larger than 0 or -1"
            return self._num_bases
        # By default do not use num_bases
        return -1

    ## RGAT only ##
    @property
    def num_heads(self):
        """ Number of attention heads
        """
        # pylint: disable=no-member
        if hasattr(self, "_num_heads"):
            assert self._num_heads > 0, \
                "num_heads should be larger than 0"
            return self._num_heads
        # By default use 4 heads
        return 4

    ############ task related #############
    ###classification/regression related ####
    @property
    def label_field(self):
        """ The label field in the data

            Used by node and edge classification/regression tasks.
        """
        # pylint: disable=no-member
        assert hasattr(self, "_label_field"), \
            "Must provide the feature name of labels through label_field"
        return self._label_field

    @property
    def use_pseudolabel(self):
        """ Whether use pseudolabeling for unlabeled nodes in semi-supervised training

            It only works with node-level tasks.
        """
        if hasattr(self, "_use_pseudolabel"):
            assert self._use_pseudolabel in (True, False)
            return self._use_pseudolabel
        return False

    @property
    def num_classes(self):
        """ The cardinality of labels in a classification task

            Used by node classification and edge classification
        """
        # pylint: disable=no-member
        assert hasattr(self, "_num_classes"), \
            "Must provide the number possible labels through num_classes"
        assert self._num_classes > 1
        return self._num_classes

    @property
    def multilabel(self):
        """ Whether the task is a multi-label classification task

            Used by node classification and edge classification
        """
        if hasattr(self, "_multilabel"):
            assert self._multilabel in [True, False]
            return self._multilabel

        return False

    @property
    def multilabel_weights(self):
        """Used to specify label weight of each class in a
           multi-label classification task. It is feed into th.nn.BCEWithLogitsLoss.

           The weights should be in the following format 0.1,0.2,0.3,0.1,0.0
        """
        if hasattr(self, "_multilabel_weights"):
            assert self.multilabel is True, "Must be a multi-label classification task."
            try:
                weights = self._multilabel_weights.split(",")
                weights = [float(w) for w in weights]
            except Exception: # pylint: disable=broad-except
                assert False, "The weights should in following format 0.1,0.2,0.3,0.1,0.0"
            for w in weights:
                assert w >= 0., "multilabel weights can not be negative values"
            assert len(weights) == self.num_classes, \
                "Each class must have an assigned weight"

            return th.tensor(weights)

        return None

    @property
    def return_proba(self):
        """ Whether to return all the predictions or the maximum prediction.
            Set True to return predictions and False to return maximum prediction.
        """
        if hasattr(self, "_return_proba"):
            assert self._return_proba in [True, False], \
                "Return all the predictions when True else return the maximum prediction."

            if self._return_proba is True and \
                self.task_type in [BUILTIN_TASK_NODE_REGRESSION, BUILTIN_TASK_EDGE_REGRESSION]:
                print("WARNING: node regression and edge regression tasks "
                      "automatically ignore --return-proba flag. Regression "
                      "prediction results will be returned.")
            return self._return_proba
        # By default, return all the predictions
        return True

    @property
    def imbalance_class_weights(self):
        """ Used to specify a manual rescaling weight given to each class
            in a single-label multi-class classification task.
            It is used in imbalanced label use cases.
            It is feed into th.nn.CrossEntropyLoss

            Customer should provide the weight in following format 0.1,0.2,0.3,0.1
        """
        if hasattr(self, "_imbalance_class_weights"):
            assert self.multilabel is False, "Only used with single label classfication."
            try:
                weights = self._imbalance_class_weights.split(",")
                weights = [float(w) for w in weights]
            except Exception: # pylint: disable=broad-except
                assert False, \
                    "The rescaling weights should in following format 0.1,0.2,0.3,0.1"
            for w in weights:
                assert w > 0., "Each weight should be larger than 0."
            assert len(weights) == self.num_classes, \
                "Each class must have an assigned weight"

            return th.tensor(weights)

        return None

    ###classification/regression inference related ####
    @property
    def save_prediction_path(self):
        """ Path to save prediction results.
        """
        # pylint: disable=no-member
        if hasattr(self, "_save_prediction_path"):
            return self._save_prediction_path

        # if save_prediction_path is not specified in inference
        # use save_embed_path
        return self.save_embed_path

    ### Node related task variables ###
    @property
    def target_ntype(self):
        """ The node type for prediction
        """
        # pylint: disable=no-member
        assert hasattr(self, "_target_ntype"), \
            "Must provide the target ntype through target_ntype"
        return self._target_ntype

    #### edge related task variables ####
    @property
    def reverse_edge_types_map(self):
        """ A list of reverse edge type info.

            Each information is in the following format:
            <head,relation,reverse relation,tail>. For example:
            ["query,adds,rev-adds,asin", "query,clicks,rev-clicks,asin"]
        """
        # link prediction or edge classification
        assert self.task_type in [BUILTIN_TASK_LINK_PREDICTION, \
            BUILTIN_TASK_EDGE_CLASSIFICATION, BUILTIN_TASK_EDGE_REGRESSION], \
            f"Only {BUILTIN_TASK_LINK_PREDICTION}, " \
            f"{BUILTIN_TASK_EDGE_CLASSIFICATION} and "\
            f"{BUILTIN_TASK_EDGE_REGRESSION} use reverse_edge_types_map"

        # pylint: disable=no-member
        if hasattr(self, "_reverse_edge_types_map"):
            if self._reverse_edge_types_map is None:
                return {} # empty dict
            assert isinstance(self._reverse_edge_types_map, list), \
                "Reverse edge type map should has following format: " \
                "[\"head,relation,reverse relation,tail\", " \
                "\"head,relation,reverse relation,tail\", ...]"

            reverse_edge_types_map = {}
            try:
                for etype_info in self._reverse_edge_types_map:
                    head, rel, rev_rel, tail = etype_info.split(",")
                    reverse_edge_types_map[(head, rel, tail)] = (tail, rev_rel, head)
            except Exception: # pylint: disable=broad-except
                assert False, \
                    "Reverse edge type map should has following format: " \
                    "[\"head,relation,reverse relation,tail\", " \
                    "\"head,relation,reverse relation,tail\", ...]" \
                    f"But get {self._reverse_edge_types_map}"

            return reverse_edge_types_map

        # By default return an empty dict
        return {}

    ### Edge classification and regression tasks ###
    @property
    def target_etype(self):
        """ The list of canonical etype that will be added as
            a training target in edge classification and regression tasks.

            TODO(xiangsx): Only support single task edge
            classification/regression. Support multiple tasks when needed.
        """
        # pylint: disable=no-member
        assert hasattr(self, "_target_etype"), \
            "Edge classification task needs a target etype"
        assert isinstance(self._target_etype, list), \
            "target_etype must be a list in format: " \
            "[\"query,clicks,asin\", \"query,search,asin\"]."
        assert len(self._target_etype) > 0, \
            "There must be at least one target etype."
        if len(self._target_etype) != 1:
            print(f"WARNING: only {self._target_etype[0]} will be used."
                "Currently, GraphStorm only supports single task edge "
                "classification/regression. Please contact GraphStorm "
                "dev team to support multi-task.")

        return [tuple(target_etype.split(',')) for target_etype in self._target_etype]

    @property
    def remove_target_edge_type(self):
        """ Whether to remove the training target edge type for message passing.

            Will set the fanout of training target edge type as zero

            Only used with edge classification
        """
        # pylint: disable=no-member
        if hasattr(self, "_remove_target_edge_type"):
            assert self._remove_target_edge_type in [True, False]
            return self._remove_target_edge_type

        # By default, remove training target etype during
        # message passing to avoid information leakage
        return True

    @property
    def decoder_type(self):
        """ Type of edge clasification or regression decoder
        """
        # pylint: disable=no-member
        if hasattr(self, "_decoder_type"):
            return self._decoder_type

        # By default, use DenseBiDecoder
        return "DenseBiDecoder"

    @property
    def num_decoder_basis(self):
        """ The number of basis for the decoder in edge prediction task.
        """
        # pylint: disable=no-member
        if hasattr(self, "_num_decoder_basis"):
            assert self._num_decoder_basis > 1, \
                "Decoder basis must be larger than 1"
            return self._num_decoder_basis

        # By default, return 2
        return 2

    @property
    def decoder_edge_feat(self):
        """ A list of edge features that can be used by a decoder to
            enhance its performance.
        """
        # pylint: disable=no-member
        if hasattr(self, "_decoder_edge_feat"):
            assert self.task_type in \
                (BUILTIN_TASK_EDGE_CLASSIFICATION, BUILTIN_TASK_EDGE_REGRESSION), \
                "Decoder edge feature only works with " \
                "edge classification or regression tasks"
            decoder_edge_feats = self._decoder_edge_feat
            assert len(decoder_edge_feats) == 1, \
                "We only support edge classifcation or regression on one edge type"

            if ":" not in decoder_edge_feats[0]:
                # global feat_name
                return decoder_edge_feats[0]

            # per edge type feature
            feat_name = decoder_edge_feats[0]
            feat_info = feat_name.split(":")
            assert len(feat_info) == 2, \
                    f"Unknown format of the feature name: {feat_name}, " + \
                    "must be EDGE_TYPE:FEAT_NAME"
            etype = tuple(feat_info[0].split(","))
            assert etype in self.target_etype, \
                f"{etype} must in the training edge type list {self.target_etype}"
            return {etype: feat_info[1].split(",")}

        return None


    ### Link Prediction specific ###
    @property
    def train_negative_sampler(self):
        """ The algorithm of sampling negative edges for link prediction
            training.
        """
        # pylint: disable=no-member
        if hasattr(self, "_train_negative_sampler"):
            return self._train_negative_sampler
        return BUILTIN_LP_UNIFORM_NEG_SAMPLER

    @property
    def eval_negative_sampler(self):
        """ The algorithm of sampling negative edges for link prediction
            evaluation.
        """
        # pylint: disable=no-member
        if hasattr(self, "_eval_negative_sampler"):
            return self._eval_negative_sampler

        # use Joint neg for efficiency
        return BUILTIN_LP_JOINT_NEG_SAMPLER

    @property
    def num_negative_edges(self):
        """ Number of edges consider for the negative batch of edges
        """
        # pylint: disable=no-member
        if hasattr(self, "_num_negative_edges"):
            assert self._num_negative_edges > 0, \
                "Number of negative edges must larger than 0"
            return self._num_negative_edges
        # Set default value to 16.
        return 16

    @property
    def num_negative_edges_eval(self):
        """ Number of edges consider for the negative
            batch of edges for the model evaluation
        """
        # pylint: disable=no-member
        if hasattr(self, "_num_negative_edges_eval"):
            assert self._num_negative_edges_eval > 0, \
                "Number of negative edges must larger than 0"
            return self._num_negative_edges_eval
        # Set default value to 1000.
        return 1000

    @property
    def lp_decoder_type(self):
        """ Type of link prediction decoder
        """
        # pylint: disable=no-member
        if hasattr(self, "_lp_decoder_type"):
            decoder_type = self._lp_decoder_type.lower()
            assert decoder_type in SUPPORTED_LP_DECODER, \
                f"Link prediction decoder {self._lp_decoder_type} not supported. " \
                f"GraphStorm only supports {SUPPORTED_LP_DECODER}"
            return decoder_type

        # Set default value to distmult
        return BUILTIN_LP_DISTMULT_DECODER

    @property
    def lp_edge_weight_for_loss(self):
        """ The edge data fields that stores the edge weights used
            in computing link prediction loss

            The edge_weight can be in following format:
            1) [weight_name]: global weight name, if an edge has weight,
            the corresponding weight name is <weight_name>
            2) ["src0,rel0,dst0:weight0","src0,rel0,dst0:weight1",...]:
            different edge types have different edge weights.

            By default, it is none.
        """
        # pylint: disable=no-member
        if hasattr(self, "_lp_edge_weight_for_loss"):
            assert self.task_type == BUILTIN_TASK_LINK_PREDICTION, \
                "Edge weight for loss only works with link prediction"
            edge_weights = self._lp_edge_weight_for_loss
            if len(edge_weights) == 1 and \
                ":" not in edge_weights[0]:
                # global feat_name
                return edge_weights[0]

            # per edge type feature
            weight_dict = {}
            for weight_name in edge_weights:
                weight_info = weight_name.split(":")
                etype = tuple(weight_info[0].split(","))
                assert etype not in weight_dict, \
                    f"You already specify the weight names of {etype}" \
                    f"as {weight_dict[etype]}"

                # TODO: if train_etype is None, we need to check if
                # etype exists in g.
                assert self.train_etype is None or etype in self.train_etype, \
                    f"{etype} must in the training edge type list"
                assert isinstance(weight_info[1], str), \
                    f"Feature name of {etype} should be a string instead of {weight_info[1]}"
                weight_dict[etype] = [weight_info[1]]
            return weight_dict

        return None

    @property
    def train_etype(self):
        """ The list of canonical etype that will be added as
            training target with the target e type(s)

            If not provided, all edge types will be used as training target.
        """
        # pylint: disable=no-member
        if hasattr(self, "_train_etype"):
            if self._train_etype is None:
                return None
            assert isinstance(self._train_etype, list)
            assert len(self._train_etype) > 0

            return [tuple(train_etype.split(',')) for train_etype in self._train_etype]
        # By default return None, which means use all edge types
        return None

    @property
    def eval_etype(self):
        """ The list of canonical etype that will be added as
            evaluation target with the target edge type(s)

            If not provided, all edge types will be used as evaluation target.
        """
        # pylint: disable=no-member
        if hasattr(self, "_eval_etype"):
            if self._eval_etype is None:
                return None
            assert isinstance(self._eval_etype, list)
            assert len(self._eval_etype) > 0
            return [tuple(eval_etype.split(',')) for eval_etype in self._eval_etype]
        # By default return None, which means use all edge types
        return None

    @property
    def exclude_training_targets(self):
        """ Whether to remove the training targets from
            the computation graph before the forward pass.
        """
        # pylint: disable=no-member
        if hasattr(self, "_exclude_training_targets"):
            assert self._exclude_training_targets in [True, False]

            if self._exclude_training_targets is True:
                assert len(self.reverse_edge_types_map) > 0, \
                    "When exclude training targets is used, " \
                    "Reverse edge types map must be provided."
            return self._exclude_training_targets

        # By default, exclude training targets
        assert len(self.reverse_edge_types_map) > 0, \
            "By default, exclude training targets is used." \
            "Reverse edge types map must be provided."
        return True

    @property
    def gamma(self):
        """ Gamma for DistMult
        """
        if hasattr(self, "_gamma"):
            return float(self._gamma)

        # We use this value in DGL-KE
        return 12.0

    @property
    def lp_loss_func(self):
        """ Link prediction loss function
        """
        # pylint: disable=no-member
        if hasattr(self, "_lp_loss_func"):
            assert self._lp_loss_func in BUILTIN_LP_LOSS_FUNCTION
            return self._lp_loss_func
        # By default, return None
        # which means using the default evaluation metrics for different tasks.
        return BUILTIN_LP_LOSS_CROSS_ENTROPY

    @property
    def task_type(self):
        """ Task type
        """
        # pylint: disable=no-member
        if hasattr(self, "_task_type"):
            assert self._task_type in SUPPORTED_TASKS, \
                    f"Supported task types include {SUPPORTED_TASKS}, " \
                    f"but got {self._task_type}"
            return self._task_type
        else:
            return None

    @property
    def eval_metric(self):
        """ Evaluation metric used during evaluation

            The input can be a string specifying the evaluation metric to report
            or a list of strings specifying a list of  evaluation metrics to report.
        """
        # pylint: disable=no-member
        # Task is node classification
        if self.task_type in [BUILTIN_TASK_NODE_CLASSIFICATION, \
            BUILTIN_TASK_EDGE_CLASSIFICATION]:
            assert self.num_classes > 1, \
                "For node classification, num_classes must be provided"

            # check evaluation metrics
            if hasattr(self, "_eval_metric"):
                if isinstance(self._eval_metric, str):
                    eval_metric = self._eval_metric.lower()
                    assert eval_metric in SUPPORTED_CLASSIFICATION_METRICS, \
                        f"Classification evaluation metric should be " \
                        f"in {SUPPORTED_CLASSIFICATION_METRICS}" \
                        f"but get {self._eval_metric}"
                    eval_metric = [eval_metric]
                elif isinstance(self._eval_metric, list) and len(self._eval_metric) > 0:
                    eval_metric = []
                    for metric in self._eval_metric:
                        metric = metric.lower()
                        assert metric in SUPPORTED_CLASSIFICATION_METRICS, \
                            f"Classification evaluation metric should be " \
                            f"in {SUPPORTED_CLASSIFICATION_METRICS}" \
                            f"but get {self._eval_metric}"
                        eval_metric.append(metric)
                else:
                    assert False, "Classification evaluation metric " \
                        "should be a string or a list of string"
                    # no eval_metric
            else:
                eval_metric = ["accuracy"]
        elif self.task_type in [BUILTIN_TASK_NODE_REGRESSION, \
            BUILTIN_TASK_EDGE_REGRESSION]:
            if hasattr(self, "_eval_metric"):
                if isinstance(self._eval_metric, str):
                    eval_metric = self._eval_metric.lower()
                    assert eval_metric in SUPPORTED_REGRESSION_METRICS, \
                        f"Regression evaluation metric should be " \
                        f"in {SUPPORTED_REGRESSION_METRICS}, " \
                        f"but get {self._eval_metric}"
                    eval_metric = [eval_metric]
                elif isinstance(self._eval_metric, list) and len(self._eval_metric) > 0:
                    eval_metric = []
                    for metric in self._eval_metric:
                        metric = metric.lower()
                        assert metric in SUPPORTED_REGRESSION_METRICS, \
                            f"Regression evaluation metric should be " \
                            f"in {SUPPORTED_REGRESSION_METRICS}" \
                            f"but get {self._eval_metric}"
                        eval_metric.append(metric)
                else:
                    assert False, "Regression evaluation metric " \
                        "should be a string or a list of string"
                    # no eval_metric
            else:
                eval_metric = ["rmse"]
        elif self.task_type == BUILTIN_TASK_LINK_PREDICTION:
            if hasattr(self, "_eval_metric"):
                if isinstance(self._eval_metric, str):
                    eval_metric = self._eval_metric.lower()
                    assert eval_metric in SUPPORTED_LINK_PREDICTION_METRICS, \
                        f"Link prediction evaluation metric should be " \
                        f"in {SUPPORTED_LINK_PREDICTION_METRICS}" \
                        f"but get {self._eval_metric}"
                    eval_metric = [eval_metric]
                elif isinstance(self._eval_metric, list) and len(self._eval_metric) > 0:
                    eval_metric = []
                    for metric in self._eval_metric:
                        metric = metric.lower()
                        assert metric in SUPPORTED_LINK_PREDICTION_METRICS, \
                            f"Link prediction evaluation metric should be " \
                            f"in {SUPPORTED_LINK_PREDICTION_METRICS}" \
                            f"but get {self._eval_metric}"
                        eval_metric.append(metric)
                else:
                    assert False, "Link prediction evaluation metric " \
                        "should be a string or a list of string"
                    # no eval_metric
            else:
                eval_metric = ["mrr"]
        else:
            assert False, "Unknow task type"

        return eval_metric

    @property
    def num_ffn_layers_in_input(self):
        """ Number of extra feedforward neural network layers in the input layer
        """
        # pylint: disable=no-member
        if hasattr(self, "_num_ffn_layers_in_input"):
            assert self._num_ffn_layers_in_input >= 0, \
                "Number of extra MLP layers in input layer must be larger or equal than 0"
            return self._num_ffn_layers_in_input
        # Set default mlp layer number in the input layer to 0
        return 0

    @property
    def num_ffn_layers_in_gnn(self):
        """ Number of extra feedforward neural network layers between GNN layers
        """
        # pylint: disable=no-member
        if hasattr(self, "_num_ffn_layers_in_gnn"):
            assert self._num_ffn_layers_in_gnn >= 0, \
                "Number of extra MLP layers between GNN layers must be larger or equal than 0"
            return self._num_ffn_layers_in_gnn
        # Set default mlp layer number between gnn layer to 0
        return 0

    @property
    def num_ffn_layers_in_decoder(self):
        """ Number of extra feedforward neural network layers in decoder
        """
        # pylint: disable=no-member
        if hasattr(self, "_num_ffn_layers_in_decoder"):
            assert self._num_ffn_layers_in_decoder >= 0, \
                "Number of extra MLP layers in decoder must be larger or equal than 0"
            return self._num_ffn_layers_in_decoder
        # Set default mlp layer number between gnn layer to 0
        return 0

def _add_initialization_args(parser):
    group = parser.add_argument_group(title="initialization")
    group.add_argument(
        "--verbose",
        type=lambda x: (str(x).lower() in ['true', '1']),
        default=argparse.SUPPRESS,
        help="Print more information.",
    )
    return parser

def _add_gsgnn_basic_args(parser):
    group = parser.add_argument_group(title="graphstorm gnn")
    group.add_argument('--backend', type=str, default=argparse.SUPPRESS,
            help='PyTorch distributed backend')
    group.add_argument('--ip-config', type=str, default=argparse.SUPPRESS,
            help='The file for IP configuration')
    group.add_argument('--part-config', type=str, default=argparse.SUPPRESS,
            help='The path to the partition config file')
    group.add_argument("--save-perf-results-path",
            type=str,
            default=argparse.SUPPRESS,
            help="Folder path to save performance results of model evaluation.")
    group.add_argument("--profile-path",
            type=str,
            help="The path of the folder that contains the profiling results.")
    return parser

def _add_gnn_args(parser):
    group = parser.add_argument_group(title="gnn")
    group.add_argument('--model-encoder-type', type=str, default=argparse.SUPPRESS,
            help='Model type can either be gnn or lm to specify the model encoder')
    group.add_argument(
        "--input-activate", type=str, default=argparse.SUPPRESS,
        help="Define the activation type in the input layer")
    group.add_argument("--node-feat-name", nargs='+', type=str, default=argparse.SUPPRESS,
            help="Node feature field name. It can be in following format: "
            "1) '--node-feat-name feat_name': global feature name, "
            "if a node has node feature,"
            "the corresponding feature name is <feat_name>"
            "2)'--node-feat-name ntype0:feat0,feat1 ntype1:feat0,feat1 ...': "
            "different node types have different node features.")
    group.add_argument("--fanout", type=str, default=argparse.SUPPRESS,
            help="Fan-out of neighbor sampling. This argument can either be --fanout 20,10 or "
                 "--fanout etype2:20@etype3:20@etype1:20,etype2:10@etype3:4@etype1:2"
                 "Each etype (e.g., etype2) should be a canonical etype in format of"
                 "srcntype/relation/dstntype")
    group.add_argument("--eval-fanout", type=str, default=argparse.SUPPRESS,
            help="Fan-out of neighbor sampling during minibatch evaluation. "
                 "This argument can either be --eval-fanout 20,10 or "
                 "--eval-fanout etype2:20@etype3:20@etype1:20,etype2:10@etype3:4@etype1:2"
                 "Each etype (e.g., etype2) should be a canonical etype in format of"
                 "srcntype/relation/dstntype")
    group.add_argument("--hidden-size", type=int, default=argparse.SUPPRESS,
            help="The number of features in the hidden state")
    group.add_argument("--num-layers", type=int, default=argparse.SUPPRESS,
            help="number of layers in the GNN")
    group.add_argument("--num-ffn-layers-in-input", type=int, default=argparse.SUPPRESS,
                       help="number of extra feedforward neural network layers in input layer.")
    group.add_argument("--num-ffn-layers-in-gnn", type=int, default=argparse.SUPPRESS,
                       help="number of extra feedforward neural network layers between GNN layers.")
    group.add_argument("--num-ffn-layers-in-decoder", type=int, default=argparse.SUPPRESS,
                       help="number of extra feedforward neural network layers in decoder layer.")
    parser.add_argument(
            "--use-mini-batch-infer",
            help="Whether to use mini-batch or full graph inference during evalution",
            type=lambda x: (str(x).lower() in ['true', '1']),
            default=argparse.SUPPRESS
    )

    return parser

def _add_input_args(parser):
    group = parser.add_argument_group(title="input")
    group.add_argument('--restore-model-layers', type=str, default=argparse.SUPPRESS,
                       help='Which GraphStorm neural network layers to load.'
                            'The argument ca be --restore-model-layers embed or '
                            '--restore-model-layers embed,gnn,decoder')
    group.add_argument('--restore-model-path', type=str, default=argparse.SUPPRESS,
            help='Restore the model weights saved in the specified directory.')
    group.add_argument('--restore-optimizer-path', type=str, default=argparse.SUPPRESS,
            help='Restore the optimizer snapshot saved in the specified directory.')
    return parser

def _add_output_args(parser):
    group = parser.add_argument_group(title="output")
    group.add_argument("--save-embed-path", type=str, default=argparse.SUPPRESS,
            help="Save the embddings in the specified directory. "
                 "Use none to turn off embedding saveing")
    group.add_argument('--save-model-frequency', type=int, default=argparse.SUPPRESS,
            help='Save the model every N iterations.')
    group.add_argument('--save-model-path', type=str, default=argparse.SUPPRESS,
            help='Save the model to the specified file. Use none to turn off model saveing')
    group.add_argument("--topk-model-to-save",
            type=int, default=argparse.SUPPRESS,
            help="the number of the k top best validation performance model to save")

    # inference related output args
    parser = _add_inference_args(parser)

    return parser

def _add_task_tracker(parser):
    group = parser.add_argument_group(title="task_tracker")
    group.add_argument("--task-tracker", type=str, default=argparse.SUPPRESS,
            help=f'Task tracker name. Now we only support {GRAPHSTORM_SAGEMAKER_TASK_TRACKER}')
    group.add_argument("--log-report-frequency", type=int, default=argparse.SUPPRESS,
            help="Task running log report frequency. "
                 "In training, every log_report_frequency, the task states are reported")
    return parser

def _add_hyperparam_args(parser):
    group = parser.add_argument_group(title="hp")
    group.add_argument("--dropout", type=float, default=argparse.SUPPRESS,
            help="dropout probability")
    group.add_argument("--lr", type=float, default=argparse.SUPPRESS,
            help="learning rate")
    group.add_argument("-e", "--num-epochs", type=int, default=argparse.SUPPRESS,
            help="number of training epochs")
    group.add_argument("--batch-size", type=int, default=argparse.SUPPRESS,
            help="Mini-batch size. Must be larger than 0")
    group.add_argument("--sparse-optimizer-lr", type=float, default=argparse.SUPPRESS,
            help="sparse optimizer learning rate")
    group.add_argument(
            "--use-node-embeddings",
            type=lambda x: (str(x).lower() in ['true', '1']),
            default=argparse.SUPPRESS,
            help="Whether to use extra learnable node embeddings")
    group.add_argument("--wd-l2norm", type=float, default=argparse.SUPPRESS,
            help="weight decay l2 norm coef")
    group.add_argument("--alpha-l2norm", type=float, default=argparse.SUPPRESS,
            help="coef for scale unused weights l2norm")
    group.add_argument(
            "--use-self-loop",
            type=lambda x: (str(x).lower() in ['true', '1']),
            default=argparse.SUPPRESS,
            help="include self feature as a special relation")

    # control evaluation
    group.add_argument("--eval-batch-size", type=int, default=argparse.SUPPRESS,
            help="Mini-batch size for computing GNN embeddings in evaluation.")
    group.add_argument('--eval-frequency',
            type=int,
            default=argparse.SUPPRESS,
            help="How offen to run the evaluation. "
                 "Every #eval-frequency iterations.")
    group.add_argument(
            '--no-validation',
            type=lambda x: (str(x).lower() in ['true', '1']),
            default=argparse.SUPPRESS,
            help="If no-validation is set to True, "
                 "there will be no evaluation during training.")
    # early stop
    group.add_argument("--early-stop-burnin-rounds",
            type=int, default=argparse.SUPPRESS,
            help="Burn-in rounds before start checking for the early stop condition.")
    group.add_argument("--early-stop-rounds",
            type=int, default=argparse.SUPPRESS,
            help="The number of rounds for validation scores to average to decide on early stop")
    group.add_argument("--early-stop-strategy",
            type=str, default=argparse.SUPPRESS,
            help="Specify the early stop strategy. "
            "It can be either consecutive_increase or average_increase")
    group.add_argument("--use-early-stop",
            type=bool, default=argparse.SUPPRESS,
            help='whether to use early stopping by monitoring the validation loss')
    return parser

def _add_lm_model_args(parser):
    group = parser.add_argument_group(title="lm model")
    group.add_argument("--lm-tune-lr", type=float, default=argparse.SUPPRESS,
            help="learning rate for fine-tuning language model")
    group.add_argument("--lm-train-nodes", type=int, default=argparse.SUPPRESS,
            help="number of nodes used in LM model fine-tuning")
    group.add_argument("--lm-infer-batch-size", type=int, default=argparse.SUPPRESS,
            help="Batch size used in LM model inference")
    group.add_argument("--freeze-lm-encoder-epochs", type=int, default=argparse.SUPPRESS,
            help="Before fine-tuning LM model, how many epochs we will take "
                 "to warmup a GNN model")
    return parser

def _add_rgat_args(parser):
    group = parser.add_argument_group(title="rgat")
    group.add_argument("--num-heads", type=int, default=argparse.SUPPRESS,
            help="number of attention heads")
    return parser

def _add_rgcn_args(parser):
    group = parser.add_argument_group(title="rgcn")
    group.add_argument("--num-bases", type=int, default=argparse.SUPPRESS,
            help="number of filter weight matrices, default: -1 [use all]")
    return parser

def _add_node_classification_args(parser):
    group = parser.add_argument_group(title="node classification")
    group.add_argument("--target-ntype", type=str, default=argparse.SUPPRESS,
                       help="the node type for prediction")
    group.add_argument("--label-field", type=str, default=argparse.SUPPRESS,
                       help="the label field in the data")
    group.add_argument(
            "--multilabel",
            type=lambda x: (str(x).lower() in ['true', '1']),
            default=argparse.SUPPRESS,
            help="Whether the task is a multi-label classifiction task")
    group.add_argument(
            "--multilabel-weights",
            type=str,
            default=argparse.SUPPRESS,
            help="Used to specify label weight of each class in a "
            "multi-label classifiction task."
            "It is feed into th.nn.BCEWithLogitsLoss."
            "The weights should in following format 0.1,0.2,0.3,0.1,0.0 ")
    group.add_argument(
            "--imbalance-class-weights",
            type=str,
            default=argparse.SUPPRESS,
            help="Used to specify a manual rescaling weight given to each class "
            "in a single-label multi-class classification task."
            "It is feed into th.nn.CrossEntropyLoss."
            "The weights should be in the following format 0.1,0.2,0.3,0.1,0.0 ")
    group.add_argument("--num-classes", type=int, default=argparse.SUPPRESS,
                       help="The cardinality of labels in a classifiction task")
    group.add_argument("--return-proba", type=bool, default=argparse.SUPPRESS,
                       help="Whether to return the probabilities of all the predicted \
                       results or only the maximum one. Set True to return the \
                       probabilities. Set False to return the maximum one.")
    group.add_argument(
        "--use-pseudolabel",
        type=lambda x: (str(x).lower() in ['true', '1']),
        default=argparse.SUPPRESS,
        help="Whether use pseudolabeling for unlabeled nodes in semi-supervised training")
    return parser

def _add_edge_classification_args(parser):
    group = parser.add_argument_group(title="edge prediction")
    group.add_argument('--target-etype', nargs='+', type=str, default=argparse.SUPPRESS,
            help="The list of canonical etype that will be added as"
                "a training target with the target e type "
                "in this application, for example "
                "--train-etype query,clicks,asin or"
                "--train-etype query,clicks,asin query,search,asin if not specified"
                "then no aditional training target will "
                "be considered")
    group.add_argument("--decoder-edge-feat", nargs='+', type=str, default=argparse.SUPPRESS,
                       help="A list of edge features that can be used by a decoder to "
                            "enhance its performance. It can be in following format: "
                            "--decoder-edge-feat feat or "
                            "--decoder-edge-feat query,clicks,asin:feat0,feat1 "
                            "If not specified, decoder will not use edge feats")

    group.add_argument("--num-decoder-basis", type=int, default=argparse.SUPPRESS,
                       help="The number of basis for the decoder in edge prediction task")

    group.add_argument('--decoder-type', type=str, default=argparse.SUPPRESS,
                       help="Decoder type can either be  DenseBiDecoder or "
                            "MLPDecoder to specify the model decoder")

    group.add_argument(
            "--remove-target-edge-type",
            type=lambda x: (str(x).lower() in ['true', '1']),
            default=argparse.SUPPRESS,
            help="Whether to remove the target edge type for message passing")

    return parser

def _add_link_prediction_args(parser):
    group = parser.add_argument_group(title="link prediction")
    group.add_argument("--lp-decoder-type", type=str, default=argparse.SUPPRESS,
            help="Link prediction decoder type.")
    group.add_argument("--num-negative-edges", type=int, default=argparse.SUPPRESS,
            help="Number of edges consider for the negative batch of edges.")
    group.add_argument("--num-negative-edges-eval", type=int, default=argparse.SUPPRESS,
            help="Number of edges consider for the negative "
                 "batch of edges for the model evaluation. "
                 "If the MRR saturates at high values or has "
                 "large variance increase this number.")
    group.add_argument("--train-negative-sampler", type=str, default=argparse.SUPPRESS,
            help="The algorithm of sampling negative edges for link prediction.training ")
    group.add_argument("--eval-negative-sampler", type=str, default=argparse.SUPPRESS,
            help="The algorithm of sampling negative edges for link prediction evaluation")
    group.add_argument('--eval-etype', nargs='+', type=str, default=argparse.SUPPRESS)
    group.add_argument('--train-etype', nargs='+', type=str, default=argparse.SUPPRESS,
            help="The list of canonical etype that will be added as"
                "a training target with the target e type "
                "in this application for example "
                "--train-etype query,clicks,asin or"
                "--train-etype query,clicks,asin query,search,asin if not specified"
                "then no aditional training target will "
                "be considered")
    group.add_argument(
            '--exclude-training-targets',
            type=lambda x: (str(x).lower() in ['true', '1']),
            default=argparse.SUPPRESS,
            help="Whether to remove the training targets from the "
                 "computation graph before the forward pass.")
    group.add_argument('--reverse-edge-types-map',
            nargs='+', type=str, default=argparse.SUPPRESS,
            help="A list of reverse egde type info. Each information is in the following format:"
                    "<head,relation,reverse relation,tail>, for example "
                    "--reverse-edge-types-map query,adds,rev-adds,asin or"
                    "--reverse-edge-types-map query,adds,rev-adds,asin "
                    "query,clicks,rev-clicks,asin")
    group.add_argument(
            "--gamma",
            type=float,
            default=argparse.SUPPRESS,
            help="Used in DistMult score func"
    )
    group.add_argument("--lp-edge-weight-for-loss", nargs='+', type=str, default=argparse.SUPPRESS,
            help="Edge feature field name for edge weights. It can be in following format: "
            "1) '--lp-edge-weight-for-loss feat_name': global feature name, "
            "if all edge types use the same edge weight field."
            "The corresponding feature name is <feat_name>"
            "2)'--lp-edge-weight-for-loss query,adds,asin:weight0 query,clicks,asin:weight1 ..."
            "Different edge types have different weight fields.")

    return parser

def _add_task_general_args(parser):
    group = parser.add_argument_group(title="train task")
    group.add_argument('--eval-metric', nargs='+', type=str, default=argparse.SUPPRESS,
            help="The list of canonical etype that will be added as"
                "the evaluation metric used. Supported metrics are accuracy,"
                "precision_recall, or roc_auc multiple metrics"
                "can be specified e.g. --eval-metric accuracy precision_recall")
    return parser

def _add_inference_args(parser):
    group = parser.add_argument_group(title="infer")
    group.add_argument("--save-prediction-path", type=str, default=argparse.SUPPRESS,
                       help="Where to save the prediction results.")
    return parser

# Users can add their own udf parser<|MERGE_RESOLUTION|>--- conflicted
+++ resolved
@@ -278,13 +278,7 @@
         encoder_type = self.model_encoder_type
         if encoder_type == "lm":
             assert self.node_lm_configs is not None
-        else:
-<<<<<<< HEAD
-            assert self.backend == "gloo", \
-                "Only encoder_type == lm allows nccl. Please use gloo"
-=======
-            _ = self.input_activate
->>>>>>> b199d281
+
             _ = self.hidden_size
             _ = self.num_layers
             _ = self.use_self_loop
