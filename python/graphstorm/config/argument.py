"""
    Copyright 2023 Contributors

    Licensed under the Apache License, Version 2.0 (the "License");
    you may not use this file except in compliance with the License.
    You may obtain a copy of the License at

       http://www.apache.org/licenses/LICENSE-2.0

    Unless required by applicable law or agreed to in writing, software
    distributed under the License is distributed on an "AS IS" BASIS,
    WITHOUT WARRANTIES OR CONDITIONS OF ANY KIND, either express or implied.
    See the License for the specific language governing permissions and
    limitations under the License.

    Arguments and config
"""

import os
import sys
import argparse
import math
import logging

import yaml
import torch as th
import torch.nn.functional as F
from dgl.distributed.constants import DEFAULT_NTYPE, DEFAULT_ETYPE

from .config import BUILTIN_GNN_ENCODER
from .config import BUILTIN_ENCODER
from .config import SUPPORTED_BACKEND
from .config import (BUILTIN_LP_LOSS_FUNCTION,
                     BUILTIN_LP_LOSS_CROSS_ENTROPY,
                     BUILTIN_LP_LOSS_CONTRASTIVELOSS)

from .config import BUILTIN_TASK_NODE_CLASSIFICATION
from .config import BUILTIN_TASK_NODE_REGRESSION
from .config import BUILTIN_TASK_EDGE_CLASSIFICATION
from .config import BUILTIN_TASK_EDGE_REGRESSION
from .config import (BUILTIN_TASK_LINK_PREDICTION,
                     LINK_PREDICTION_MAJOR_EVAL_ETYPE_ALL)
from .config import BUILTIN_GNN_NORM
from .config import EARLY_STOP_CONSECUTIVE_INCREASE_STRATEGY
from .config import EARLY_STOP_AVERAGE_INCREASE_STRATEGY
from .config import GRAPHSTORM_SAGEMAKER_TASK_TRACKER
from .config import SUPPORTED_TASK_TRACKER

from .config import SUPPORTED_TASKS

from .config import BUILTIN_LP_DISTMULT_DECODER
from .config import SUPPORTED_LP_DECODER
from .config import (GRAPHSTORM_LP_EMB_NORMALIZATION_METHODS,
                     GRAPHSTORM_LP_EMB_L2_NORMALIZATION)

from .config import (GRAPHSTORM_MODEL_ALL_LAYERS, GRAPHSTORM_MODEL_EMBED_LAYER,
                     GRAPHSTORM_MODEL_DECODER_LAYER, GRAPHSTORM_MODEL_LAYER_OPTIONS)
from .config import get_mttask_id
from .config import TaskInfo

from ..utils import TORCH_MAJOR_VER, get_log_level, get_graph_name

from ..eval import SUPPORTED_CLASSIFICATION_METRICS
from ..eval import SUPPORTED_REGRESSION_METRICS
from ..eval import SUPPORTED_LINK_PREDICTION_METRICS

from ..dataloading import BUILTIN_LP_UNIFORM_NEG_SAMPLER
from ..dataloading import BUILTIN_LP_JOINT_NEG_SAMPLER

__all__ = [
    "get_argument_parser",
]

def get_argument_parser():
    """Parse command-line arguments"""
    parser = argparse.ArgumentParser(description="GSGNN Arguments")
    parser.add_argument('--logging-level', type=str, default="info",
                        help="Change the logging level. " + \
                               "Potential values are 'debug', 'info', 'warning', 'error'." + \
                               "The default value is 'info'.")
    parser.add_argument('--logging-file', type=str, default=argparse.SUPPRESS,
                        help='The file where the logging is saved to.')
    # Required parameters
    parser.add_argument(
        "--yaml_config_file",
        "--cf",
        help="pointer to the yaml configuration file of the experiment",
        type=str,
        required=True,
    )

    if TORCH_MAJOR_VER >= 2:
        parser.add_argument(
                "--local-rank",
                type=int,
                default=0,
                help="local_rank for distributed training on gpus",
                )
    else:
        parser.add_argument(
                "--local_rank",
                type=int,
                default=0,
                help="local_rank for distributed training on gpus",
                )

    # Optional parameters to override arguments in yaml config
    parser = _add_initialization_args(parser)
    # basic args
    parser = _add_gsgnn_basic_args(parser)
    # gnn args
    parser = _add_gnn_args(parser)
    parser = _add_input_args(parser)
    parser = _add_output_args(parser)
    parser = _add_task_tracker(parser)
    parser = _add_hyperparam_args(parser)
    parser = _add_rgcn_args(parser)
    parser = _add_rgat_args(parser)
    parser = _add_link_prediction_args(parser)
    parser = _add_node_classification_args(parser)
    parser = _add_edge_classification_args(parser)
    parser = _add_task_general_args(parser)
    parser = _add_lm_model_args(parser)
    parser = _add_distill_args(parser)
    return parser

# pylint: disable=no-member
class GSConfig:
    """GSgnn Argument class which contains all arguments
       from yaml config and constructs additional arguments

    Parameters:
    cmd_args: Argument
        Commend line arguments
    """
    def __init__(self, cmd_args):
        # We need to config the logging at very beginning. Otherwise, logging will not work.
        log_level = get_log_level(cmd_args.logging_level) \
                if hasattr(cmd_args, "logging_level") else logging.INFO
        log_file = cmd_args.logging_file if hasattr(cmd_args, "logging_file") else None
        if log_file is None:
            # We need to force the logging to reset the existing logging handlers
            # in order to make sure this config is effective.
            logging.basicConfig(level=log_level, force=True)
        else:
            logging.basicConfig(filename=log_file, level=log_level, force=True)

        self.yaml_paths = cmd_args.yaml_config_file
        # Load all arguments from yaml config
        configuration = self.load_yaml_config(cmd_args.yaml_config_file)

        multi_task_config = None
        if 'multi_task_learning' in configuration:
            multi_task_config = configuration['multi_task_learning']
            del configuration['multi_task_learning']

        self.set_attributes(configuration)
        # Override class attributes using command-line arguments
        self.override_arguments(cmd_args)
        self.local_rank = cmd_args.local_rank

        logging.debug(str(configuration))
        cmd_args_dict = cmd_args.__dict__
        # Print overriden arguments.
        for arg_key in cmd_args_dict:
            if arg_key not in ["yaml_config_file", "local_rank"]:
                logging.debug("Overriding Argument: %s", arg_key)
        # We do argument check as early as possible to prevent config bugs.
        self.handle_argument_conflicts()

        # parse multi task learning config and save it into self._multi_tasks
        if multi_task_config is not None:
            self._parse_multi_tasks(multi_task_config)

    def set_attributes(self, configuration):
        """Set class attributes from 2nd level arguments in yaml config"""
        if 'lm_model' in configuration:
            lm_model = configuration['lm_model']
            assert "node_lm_models" in lm_model or "distill_lm_models" in lm_model, \
                "either node_lm_models or distill_lm_models must be provided"
            # if node_lm_models is not defined, ignore the lm model
            if "node_lm_models" in lm_model:
                # has node language model configuration, e.g.,
                # lm_model:
                #   node_lm_models:
                #     -
                #       lm_type: bert
                #       model_name: "bert-base-uncased"
                #       gradient_checkpoint: true
                #       node_types:
                #         - n_0
                #         - n_1
                #     -
                #       lm_type: bert
                #       model_name: "allenai/scibert_scivocab_uncased"
                #       gradient_checkpoint: true
                #       node_types:
                #         - n_2
                node_lm_models = lm_model['node_lm_models']
                setattr(self, "_node_lm_configs", node_lm_models)
            else:
                # has distill language model configuration, e.g.,
                # lm_model:
                #   distill_lm_models:
                #     -
                #       lm_type: DistilBertModel
                #       model_name: "distilbert-base-uncased"
                distill_lm_models = lm_model['distill_lm_models']
                setattr(self, "_distill_lm_configs", distill_lm_models)

        # handle gnn config
        gnn_family = configuration['gsf']
        for family, param_family in gnn_family.items():
            for key, val in param_family.items():
                setattr(self, f"_{key}", val)

            if family == BUILTIN_TASK_LINK_PREDICTION:
                setattr(self, "_task_type", BUILTIN_TASK_LINK_PREDICTION)
            elif family == BUILTIN_TASK_EDGE_CLASSIFICATION:
                setattr(self, "_task_type", BUILTIN_TASK_EDGE_CLASSIFICATION)
            elif family == BUILTIN_TASK_EDGE_REGRESSION:
                setattr(self, "_task_type", BUILTIN_TASK_EDGE_REGRESSION)
            elif family == BUILTIN_TASK_NODE_CLASSIFICATION:
                setattr(self, "_task_type", BUILTIN_TASK_NODE_CLASSIFICATION)
            elif family == BUILTIN_TASK_NODE_REGRESSION:
                setattr(self, "_task_type", BUILTIN_TASK_NODE_REGRESSION)

        if 'udf' in configuration:
            udf_family = configuration['udf']
            # directly add udf configs as config arguments
            for key, val in udf_family.items():
                setattr(self, key, val)

    def set_task_attributes(self, configuration):
        """ Set graph task specific attributes

            This function is called when GSConfig is used to
            store graph task specific information in multi-task learning.

            .. code:: python

                task_info = GSConfig.__new__(GSConfig)
                task_info.set_task_attributes(task_config)

                target_ntype = task_info.target_ntype

            By reusing GSConfig object, we can use the same code base
            for single task learning and multi-task learning.

        Parameters
        ----------
        configuration: dict
            Task specific config
        """
        for key, val in configuration.items():
            setattr(self, f"_{key}", val)

    def _parse_general_task_config(self, task_config):
        """ Parse the genral task info

        Parameters
        ----------
        task_config: dict
            Task config
        """
        assert "mask_fields" in task_config, \
            "mask_fields should be provided for each node classification task " \
            "in multi task learning"
        assert "task_weight" in task_config, \
            "task_weight should be provided for each node classification task " \
            "in multi task learning"

        mask_fields = task_config["mask_fields"]
        assert len(mask_fields) == 3, \
            "The mask_fileds should be a list as [train-mask, validation-mask, test-mask], " \
            f"but get {mask_fields}"
        task_weight = task_config["task_weight"]
        assert task_weight > 0, f"task_weight should be larger than 0, but get {task_weight}"

<<<<<<< HEAD
        batch_size = self.batch_size if "batch_size" not in task_config else task_config["batch_size"]
=======
        batch_size = self.batch_size \
            if "batch_size" not in task_config else task_config["batch_size"]
>>>>>>> 6e7c93e9
        return mask_fields, task_weight, batch_size

    def _parse_node_classification_task(self, task_config):
        """ Parse the node classification task info

        Parameters
        ----------
        task_config: dict
            Node classification task config
        """
        task_type = BUILTIN_TASK_NODE_CLASSIFICATION
        mask_fields, task_weight, batch_size = \
            self._parse_general_task_config(task_config)
        task_config["batch_size"] = batch_size

        task_info = GSConfig.__new__(GSConfig)
        task_info.set_task_attributes(task_config)
        setattr(task_info, "_task_type", task_type)
        task_info.verify_node_class_arguments()

        target_ntype = task_info.target_ntype
        label_field = task_info.label_field

        task_id = get_mttask_id(task_type=task_type,
                                ntype=target_ntype,
                                label=label_field)
        setattr(task_info, "mask_fields", mask_fields)
        setattr(task_info, "task_weight", task_weight)

        return TaskInfo(task_type=task_type,
                        task_id=task_id,
                        task_config=task_info)

    def _parse_node_regression_task(self, task_config):
        """ Parse the node regression task info

        Parameters
        ----------
        task_config: dict
            Node regression task config
        """
        task_type = BUILTIN_TASK_NODE_REGRESSION
        mask_fields, task_weight, batch_size = \
            self._parse_general_task_config(task_config)
        task_config["batch_size"] = batch_size

        task_info = GSConfig.__new__(GSConfig)
        task_info.set_task_attributes(task_config)
        setattr(task_info, "_task_type", task_type)
        task_info.verify_node_regression_arguments()

        target_ntype = task_info.target_ntype
        label_field = task_info.label_field

        task_id = get_mttask_id(task_type=task_type,
                                ntype=target_ntype,
                                label=label_field)
        setattr(task_info, "mask_fields", mask_fields)
        setattr(task_info, "task_weight", task_weight)

        return TaskInfo(task_type=task_type,
                        task_id=task_id,
                        task_config=task_info)

    def _parse_edge_classification_task(self, task_config):
        """ Parse the edge classification task info

        Parameters
        ----------
        task_config: dict
            Edge classification task config
        """
        task_type = BUILTIN_TASK_EDGE_CLASSIFICATION
        mask_fields, task_weight, batch_size = \
            self._parse_general_task_config(task_config)
        task_config["batch_size"] = batch_size

        task_info = GSConfig.__new__(GSConfig)
        task_info.set_task_attributes(task_config)
        setattr(task_info, "_task_type", task_type)
        task_info.verify_edge_class_arguments()

        target_etype = task_info.target_etype
        label_field = task_info.label_field

        task_id = get_mttask_id(task_type=task_type,
                                etype=target_etype,
                                label=label_field)
        setattr(task_info, "mask_fields", mask_fields)
        setattr(task_info, "task_weight", task_weight)
        return TaskInfo(task_type=task_type,
                        task_id=task_id,
                        task_config=task_info)

    def _parse_edge_regression_task(self, task_config):
        """ Parse the edge regression task info

        Parameters
        ----------
        task_config: dict
            Edge regression task config
        """
        task_type = BUILTIN_TASK_EDGE_REGRESSION
        mask_fields, task_weight, batch_size = \
            self._parse_general_task_config(task_config)
        task_config["batch_size"] = batch_size

        task_info = GSConfig.__new__(GSConfig)
        task_info.set_task_attributes(task_config)
        setattr(task_info, "_task_type", task_type)
        task_info.verify_edge_regression_arguments()

        target_etype = task_info.target_etype
        label_field = task_info.label_field

        task_id = get_mttask_id(task_type=task_type,
                                etype=target_etype,
                                label=label_field)
        setattr(task_info, "mask_fields", mask_fields)
        setattr(task_info, "task_weight", task_weight)
        return TaskInfo(task_type=task_type,
                        task_id=task_id,
                        task_config=task_info)

    def _parse_link_prediction_task(self, task_config):
        """ Parse the link prediction task info

        Parameters
        ----------
        task_config: dict
           Link prediction task config
        """
        task_type = BUILTIN_TASK_LINK_PREDICTION
        mask_fields, task_weight, batch_size = \
            self._parse_general_task_config(task_config)
        task_config["batch_size"] = batch_size

        task_info = GSConfig.__new__(GSConfig)
        task_info.set_task_attributes(task_config)
        setattr(task_info, "_task_type", task_type)
        task_info.verify_link_prediction_arguments()

        train_etype = task_info.train_etype
        task_id = get_mttask_id(
            task_type=task_type,
            etype=train_etype if train_etype is not None else "ALL_ETYPE")
        setattr(task_info, "mask_fields", mask_fields)
        setattr(task_info, "task_weight", task_weight)
        return TaskInfo(task_type=task_type,
                        task_id=task_id,
                        task_config=task_info)

    def _parse_multi_tasks(self, multi_task_config):
        """ Parse multi-task configuration
<<<<<<< HEAD
=======

        The Yaml config for multi-task learning looks like:

        .. code-block:: yaml
            multi_task_learning:
              - node_classification:
                target_ntype: "movie"
                label_field: "label"
                mask_fields:
                  - "train_mask_field_nc"
                  - "val_mask_field_nc"
                  - "test_mask_field_nc"
                task_weight: 1.0
                eval_metric:
                  - "accuracy"
              - edge_classification:
                target_etype:
                  - "user,rating,movie"
                label_field: "rate"
                multilabel: false
                mask_fields:
                  - "train_mask_field_ec"
                  - "val_mask_field_ec"
                  - "test_mask_field_ec"
                task_weight: 0.5 # weight of the task
              - link_prediction:
                num_negative_edges: 4
                num_negative_edges_eval: 100


        Parameters
        ----------
        multi_task_config: list
            A list of configs for multiple tasks.
>>>>>>> 6e7c93e9
        """
        assert len(multi_task_config) > 1, \
            "There must be at least two tasks"

        tasks = []
        for task_config in multi_task_config:
            assert isinstance(task_config, dict) and len(task_config) == 1, \
                "When defining multiple tasks for " \
                "training, define one task each time."

            if "node_classification" in task_config:
                task = self._parse_node_classification_task(
                    task_config["node_classification"])
            elif "node_regression" in task_config:
                task = self._parse_node_regression_task(
                    task_config["node_regression"])
            elif "edge_classification" in task_config:
                task = self._parse_edge_classification_task(
                    task_config["edge_classification"])
            elif "edge_regression" in task_config:
                task = self._parse_edge_regression_task(
                    task_config["edge_regression"])
            elif "link_prediction" in task_config:
                task = self._parse_link_prediction_task(
                    task_config["link_prediction"])
            else:
                raise ValueError(f"Invalid task type in multi-task learning {task_config}.")
            tasks.append(task)
        logging.debug("Multi-task learning with %d tasks", len(tasks))
        self._multi_tasks = tasks

    def load_yaml_config(self, yaml_path):
        """Helper function to load a yaml config file"""
        with open(yaml_path, "r", encoding='utf-8') as stream:
            try:
                return yaml.safe_load(stream)
            except yaml.YAMLError as exc:
                raise ValueError(f"Yaml error - check yaml file {exc}")

    def override_arguments(self, cmd_args):
        """Override arguments in yaml config using command-line arguments"""
        # TODO: Support overriding for all arguments in yaml
        cmd_args_dict = cmd_args.__dict__
        for arg_key, arg_val in cmd_args_dict.items():
            if arg_key not in ["yaml_config_file", "local_rank"]:
                if arg_key == "save_model_path" and arg_val.lower() == "none":
                    arg_val = None
                if arg_key == "save_embed_path" and arg_val.lower() == "none":
                    arg_val = None
                if arg_key == "save_prediction_path" and arg_val.lower() == "none":
                    arg_val = None

                # for basic attributes
                setattr(self, f"_{arg_key}", arg_val)

    def verify_node_class_arguments(self):
        """ Verify the correctness of arguments for node classification tasks.
        """
        _ = self.target_ntype
        _ = self.batch_size
        _ = self.eval_metric
        _ = self.label_field
        _ = self.num_classes
        _ = self.multilabel
        _ = self.multilabel_weights
        _ = self.imbalance_class_weights

    def verify_node_regression_arguments(self):
        """ Verify the correctness of arguments for node regression tasks.
        """
        _ = self.target_ntype
        _ = self.batch_size
        _ = self.eval_metric
        _ = self.label_field

    def verify_edge_class_arguments(self):
        """ Verify the correctness of arguments for edge classification tasks.
        """
        _ = self.target_etype
        _ = self.batch_size
        _ = self.eval_metric
        _ = self.label_field
        _ = self.num_classes
        _ = self.multilabel
        _ = self.multilabel_weights
        _ = self.imbalance_class_weights
        _ = self.decoder_type
        _ = self.num_decoder_basis
        _ = self.decoder_edge_feat

    def verify_edge_regression_arguments(self):
        """ Verify the correctness of arguments for edge regression tasks.
        """
        _ = self.target_etype
        _ = self.batch_size
        _ = self.eval_metric
        _ = self.label_field
        _ = self.decoder_type
        _ = self.num_decoder_basis
        _ = self.decoder_edge_feat

    def verify_link_prediction_arguments(self):
        """ Verify the correctness of arguments for link prediction tasks.
        """
        _ = self.target_etype
        _ = self.batch_size
        _ = self.eval_metric
        _ = self.train_etype
        _ = self.eval_etype
        _ = self.train_negative_sampler
        _ = self.eval_negative_sampler
        _ = self.num_negative_edges
        _ = self.num_negative_edges_eval
        _ = self.reverse_edge_types_map
        _ = self.exclude_training_targets
        _ = self.lp_loss_func
        _ = self.lp_decoder_type
        _ = self.gamma
        _ = self.report_eval_per_type


    def verify_arguments(self, is_train):
        """ Verify the correctness of arguments.

        Parameters
        ----------
        is_train : bool
            Whether this is for training.
        """
        # Trigger the checks in the arguments.
        _ = self.save_perf_results_path
        _ = self.profile_path
        _ = self.graph_name
        _ = self.backend
        _ = self.ip_config
        _ = self.part_config
        _ = self.node_id_mapping_file
        _ = self.edge_id_mapping_file
        _ = self.verbose
        _ = self.use_wholegraph_embed

        # Data
        _ = self.node_feat_name
        _ = self.decoder_edge_feat

        # Evaluation
        _ = self.fixed_test_size
        _ = self.eval_fanout
        _ = self.use_mini_batch_infer
        _ = self.eval_batch_size
        _ = self.eval_frequency
        _ = self.no_validation
        _ = self.save_prediction_path
        _ = self.eval_etype
        if self.task_type is not None:
            _ = self.eval_metric

        # Model training.
        if is_train:
            _ = self.batch_size
            _ = self.fanout
            _ = self.lm_train_nodes
            _ = self.lm_tune_lr
            _ = self.lr
            _ = self.max_grad_norm
            _ = self.grad_norm_type
            _ = self.gnn_norm
            _ = self.sparse_optimizer_lr
            _ = self.num_epochs
            _ = self.save_model_path
            _ = self.save_model_frequency
            _ = self.topk_model_to_save
            _ = self.early_stop_burnin_rounds
            _ = self.early_stop_rounds
            _ = self.early_stop_strategy
            _ = self.use_early_stop
            _ = self.wd_l2norm
            _ = self.train_negative_sampler
            _ = self.train_etype
            _ = self.remove_target_edge_type

        # LM module
        if self.node_lm_configs:
            _ = self.lm_infer_batch_size
            _ = self.freeze_lm_encoder_epochs

        if self.distill_lm_configs:
            _ = self.textual_data_path

        # I/O related
        _ = self.restore_model_layers
        _ = self.restore_model_path
        _ = self.restore_optimizer_path
        _ = self.save_embed_path
        _ = self.save_embed_format

        # Model architecture
        _ = self.dropout
        _ = self.decoder_type
        _ = self.num_decoder_basis
        # Encoder related
        _ = self.construct_feat_ntype
        _ = self.construct_feat_encoder
        _ = self.construct_feat_fanout
        encoder_type = self.model_encoder_type
        if encoder_type == "lm":
            assert self.node_lm_configs is not None
        else:
            _ = self.input_activate
            _ = self.hidden_size
            _ = self.num_layers
            _ = self.use_self_loop
            _ = self.use_node_embeddings
            _ = self.num_bases
            _ = self.num_heads
            _ = self.num_ffn_layers_in_gnn

        _ = self.return_proba
        _ = self.alpha_l2norm


        # ngnn
        _ = self.num_ffn_layers_in_input
        _ = self.num_ffn_layers_in_decoder

        # Logging.
        _ = self.task_tracker
        _ = self.log_report_frequency

        _ = self.task_type
        # For classification/regression tasks.
        if self.task_type in [BUILTIN_TASK_NODE_CLASSIFICATION, BUILTIN_TASK_EDGE_CLASSIFICATION]:
            _ = self.label_field
            _ = self.num_classes
            _ = self.multilabel
            _ = self.multilabel_weights
            _ = self.imbalance_class_weights
        if self.task_type in [BUILTIN_TASK_NODE_CLASSIFICATION, BUILTIN_TASK_NODE_REGRESSION]:
            _ = self.target_ntype
            _ = self.eval_target_ntype
        if self.task_type in [BUILTIN_TASK_EDGE_CLASSIFICATION, BUILTIN_TASK_EDGE_REGRESSION]:
            _ = self.target_etype
        if self.task_type in [BUILTIN_TASK_EDGE_CLASSIFICATION, BUILTIN_TASK_EDGE_REGRESSION,
                              BUILTIN_TASK_LINK_PREDICTION] and is_train:
            _ = self.exclude_training_targets
            _ = self.reverse_edge_types_map
        # For link prediction tasks.
        if self.task_type == BUILTIN_TASK_LINK_PREDICTION:
            _ = self.gamma
            _ = self.lp_decoder_type
            _ = self.lp_edge_weight_for_loss
            _ = self.contrastive_loss_temperature
            _ = self.lp_loss_func
            _ = self.num_negative_edges
            _ = self.eval_negative_sampler
            _ = self.num_negative_edges_eval
            _ = self.model_select_etype
            _ = self.lp_embed_normalizer

    def _turn_off_gradient_checkpoint(self, reason):
        """Turn off `gradient_checkpoint` flags in `node_lm_configs`
        """
        for i, _ in enumerate(self.node_lm_configs):
            if self.node_lm_configs[i]["gradient_checkpoint"]:
                logging.warning("%s can not work with gradient checkpoint. " \
                        + "Turn gradient checkpoint to False", reason)
                self.node_lm_configs[i]["gradient_checkpoint"] = False

    def handle_argument_conflicts(self):
        """Check and resolve argument conflicts
        """
        # 1. language model conflicts
        if self.node_lm_configs is not None:
            # gradient checkpoint does not work with freeze_lm_encoder_epochs
            # When freeze_lm_encoder_epochs is set, turn off gradient checkpoint
            if self.freeze_lm_encoder_epochs > 0:
                self._turn_off_gradient_checkpoint("freeze_lm_encoder_epochs")
            # GLEM fine-tuning of LM conflicts with gradient checkpoint
            if self.training_method["name"] == "glem":
                self._turn_off_gradient_checkpoint("GLEM model")
        # TODO(xiangsx): Add more check

###################### Environment Info ######################
    @property
    def save_perf_results_path(self):
        """ Save performance flag
        """
        # pylint: disable=no-member
        if hasattr(self, "_save_perf_results_path"):
            return self._save_perf_results_path
        return None

    @property
    def profile_path(self):
        """ The path of the folder where the profiling results are saved.
        """
        if hasattr(self, "_profile_path"):
            return self._profile_path
        return None

    @property
    def graph_name(self):
        """ Name of the graph
        """
        return get_graph_name(self.part_config)

    @property
    def backend(self):
        """ Distributed training backend
        """
        # pylint: disable=no-member
        if hasattr(self, "_backend"):
            assert self._backend in SUPPORTED_BACKEND, \
                f"backend must be in {SUPPORTED_BACKEND}"
            return self._backend

        return "gloo"

    @property
    def ip_config(self):
        """ IP config of instances in a cluster
        """
        # pylint: disable=no-member
        if hasattr(self, "_ip_config"):
            assert os.path.isfile(self._ip_config), \
                    f"IP config file {self._ip_config} does not exist"
            return self._ip_config
        else:
            return None

    @property
    def part_config(self):
        """ configuration of graph partition
        """
        # pylint: disable=no-member
        assert hasattr(self, "_part_config"), "Graph partition config must be provided"
        assert os.path.isfile(self._part_config), \
            f"Partition config file {self._part_config} does not exist"
        return self._part_config

    @property
    def node_id_mapping_file(self):
        """ A path to the file storing node id mapping generated by the
            graph partition algorithm.

            Graph partition will shuffle node ids and edge ids according
            to the node partition assignment. We expect partition algorithms
            will save node id mappings to map new node ids to their original
            node ids.

            We assume node_id mappings are stored as a single object
            along with part_config. (We assume the graph is partitioned
            using DGL graph partition tool)
        """
        path = os.path.dirname(self.part_config)
        # See graphstorm.gconstruct.utils.partition_graph for more detials
        node_id_mapping_file = os.path.join(path, "node_mapping.pt")
        if os.path.isfile(node_id_mapping_file):
            return node_id_mapping_file

        # Check whether the id_mapping file is generated by
        # dgl tools/distpartitioning/convert_partition.py
        # See https://github.com/dmlc/dgl/blob/
        # eb43489397daf5506494d2cc5eaf7d7ff9dbefff/tools/distpartitioning/utils.py#L578-L583.
        part_dirs = [part_path for part_path in os.listdir(path) \
                     if part_path.startswith("part")]
        node_id_mapping_file = os.path.join(os.path.join(path, part_dirs[0]),
                                            "orig_nids.dgl")
        # if orig_nids.dgl exists, there means there are id mapping there.
        # Rank 0 need to load all the mapping files.
        return path if os.path.isfile(node_id_mapping_file) else None

    @property
    def edge_id_mapping_file(self):
        """ A path to the file storing edge id mapping generated by the
            graph partition algorithm.

            Graph partition will shuffle node ids and edge ids according
            to the node partition assignment. We expect partition algorithms
            will save edge id mappings to map new edge ids to their original
            edge ids.

            We assume edge_id mappings are stored as a single object
            along with part_config. (We assume the graph is partitioned
            using DGL graph partition tool)
        """
        path = os.path.dirname(self.part_config)
        # See graphstorm.gconstruct.utils.partition_graph for more detials
        edge_id_mapping_file = os.path.join(path, "edge_mapping.pt")
        if os.path.isfile(edge_id_mapping_file):
            return edge_id_mapping_file

        # Check whether the id_mapping file is generated by
        # dgl tools/distpartitioning/convert_partition.py
        # See https://github.com/dmlc/dgl/blob/
        # eb43489397daf5506494d2cc5eaf7d7ff9dbefff/tools/distpartitioning/utils.py#L578-L583.
        part_dirs = [part_path for part_path in os.listdir(path) \
                     if part_path.startswith("part")]
        edge_id_mapping_file = os.path.join(os.path.join(path, part_dirs[0]),
                                            "orig_eids.dgl")
        # if orig_eids.dgl exists, there means there are id mapping there.
        # Rank 0 need to load all the mapping files.
        return path if os.path.isfile(edge_id_mapping_file) \
            else None

    @property
    def verbose(self):
        """ verbose for print out more information.Default is False
        """
        # pylint: disable=no-member
        if hasattr(self, "_verbose"):
            assert self._verbose in [True, False]
            return self._verbose

        return False

    @property
    def use_wholegraph_embed(self):
        """ Whether to use WholeGraph to store intermediate embeddings/tensors generated
            during training or inference, e.g., cache_lm_emb, sparse_emb, etc.
        """
        if hasattr(self, "_use_wholegraph_embed"):
            assert self._use_wholegraph_embed in [True, False], \
                "Invalid value for _use_wholegraph_embed. Must be either True or False."
            return self._use_wholegraph_embed
        else:
            return None

    ###################### language model support #########################
    # Bert related
    @property
    def lm_tune_lr(self):
        """ Learning rate for BERT model(s)
        """
        # pylint: disable=no-member
        if hasattr(self, "_lm_tune_lr"):
            lm_tune_lr = float(self._lm_tune_lr)
            assert lm_tune_lr > 0.0, "Bert tune learning rate must > 0.0"
            return lm_tune_lr

        return self.lr

    @property
    def lm_train_nodes(self):
        """ Number of tunable LM model nodes
        """
        # pylint: disable=no-member
        if hasattr(self, "_lm_train_nodes"):
            assert self._lm_train_nodes >= -1, \
                "Number of LM trainable nodes must larger or equal to -1." \
                "0 means no LM trainable nodes" \
                "-1 means all nodes are LM trainable nodes"
            return self._lm_train_nodes

        # By default, do not turn on co-training
        return 0

    @property
    def lm_infer_batch_size(self):
        """ Mini batch size used to do LM model inference
        """
        # pylint: disable=no-member
        if hasattr(self, "_lm_infer_batch_size"):
            assert self._lm_infer_batch_size > 0, \
                "Batch size for LM model inference must larger than 0"
            return self._lm_infer_batch_size

        return 32

    @property
    def freeze_lm_encoder_epochs(self):
        """ Number of epochs we will take to warmup a GNN model
            before a fine-tuning LM model with GNN.
        """
        # pylint: disable=no-member
        if hasattr(self, "_freeze_lm_encoder_epochs"):
            assert self._freeze_lm_encoder_epochs >= 0, \
                "Number of warmup epochs must be larger than or equal to 0"

            assert self._freeze_lm_encoder_epochs == 0 or \
                self.model_encoder_type not in ["lm", "mlp"], \
                "Encoder type lm (language model) and mlp (encoder layer only) " \
                "do not work with language model warmup. It will cause torch " \
                "DDP error"
            return self._freeze_lm_encoder_epochs

        return 0

    @property
    def training_method(self):
        """ Setting up the LM/GNN co-training method
        """
        if hasattr(self, "_training_method"):
            training_method_name = self._training_method["name"]
            assert training_method_name in ("default", "glem"),\
                f"Training method {training_method_name} is unavailable"
            if training_method_name == "glem":
                glem_defaults = {
                    "em_order_gnn_first": False,
                    "inference_using_gnn": True,
                    "pl_weight": 0.5,
                    "num_pretrain_epochs": 5
                }
                for key, val in glem_defaults.items():
                    self._training_method["kwargs"].setdefault(key, val)
                if self.freeze_lm_encoder_epochs > 0:
                    logging.warning("GLEM does not support 'freeze_lm_encoder_epochs'"\
                                    "it will be ignored")
            return self._training_method
        return {"name": "default", "kwargs": {}}

    def _check_node_lm_config(self, lm_config):
        assert "lm_type" in lm_config, "lm_type (type of language model," \
            "e.g., bert) must be provided for node_lm_models."
        assert "model_name" in lm_config, "language model model_name must " \
            "be provided for node_lm_models."
        if "gradient_checkpoint" not in lm_config:
            lm_config["gradient_checkpoint"] = False
        assert "node_types" in lm_config, "node types must be provided for " \
            "node_lm_models"
        assert len(lm_config["node_types"]) >= 1, "number of node types " \
            "must be larger than 1"

    @property
    def node_lm_configs(self):
        """ check node lm config
        """
        if hasattr(self, "_node_lm_configs"):
            if self._node_lm_configs is None:
                return None

            # node lm_config is not None
            assert isinstance(self._node_lm_configs, list), \
                "Node language model config is not None. It must be a list"
            assert len(self._node_lm_configs) > 0, \
                "Number of node language model config must larger than 0"

            for lm_config in self._node_lm_configs:
                self._check_node_lm_config(lm_config)

            return self._node_lm_configs

        # By default there is no node_lm_config
        return None

    def _check_distill_lm_config(self, lm_config):
        assert "lm_type" in lm_config, "lm_type (type of language model," \
            "e.g., DistilBertModel) must be provided for distill_lm_models."
        assert "model_name" in lm_config, "pre-trained model_name must " \
            "be provided for distill_lm_models."

    @property
    def distill_lm_configs(self):
        """ check distill lm config
        """
        if hasattr(self, "_distill_lm_configs"):
            assert self._distill_lm_configs is not None, \
                "distill_lm_configs cannot be None."
            # distill lm_config is not None
            assert isinstance(self._distill_lm_configs, list), \
                "Distill language model config is not None. It must be a list"
            assert len(self._distill_lm_configs) > 0, \
                "Number of distill language model config must larger than 0"

            for lm_config in self._distill_lm_configs:
                self._check_distill_lm_config(lm_config)

            return self._distill_lm_configs

        # By default there is no distill_lm_config
        return None

    @property
    def cache_lm_embed(self):
        """ Whether to cache the LM embeddings on files.
        """
        if hasattr(self, "_cache_lm_embed"):
            return self._cache_lm_embed
        else:
            return None

    ###################### general gnn model related ######################
    @property
    def model_encoder_type(self):
        """ Which graph encoder to use, it can be GNN or language model only
        """
        # pylint: disable=no-member
        if self.distill_lm_configs is None:
            assert hasattr(self, "_model_encoder_type"), \
                "Model encoder type should be provided"
            assert self._model_encoder_type in BUILTIN_ENCODER, \
                f"Model encoder type should be in {BUILTIN_ENCODER}"
            return self._model_encoder_type
        else:
            return None

    @property
    def max_grad_norm(self):
        """ maximum L2 norm of gradients, used for gradient clip
        """
        # pylint: disable=no-member
        if hasattr(self, "_max_grad_norm"):
            max_grad_norm = float(self._max_grad_norm)
            assert max_grad_norm > 0
            return self._max_grad_norm
        return None

    @property
    def grad_norm_type(self):
        """ type of the used p-norm, used for gradient clip
        """
        # pylint: disable=no-member
        if hasattr(self, "_grad_norm_type"):
            grad_norm_type = self._grad_norm_type
            assert grad_norm_type > 0 or grad_norm_type == 'inf'
            return self._grad_norm_type
        return 2

    @property
    def input_activate(self):
        """ Design activation funtion type in the input layer
        """
        # pylint: disable=no-member
        if hasattr(self, "_input_activate"):
            if self._input_activate == "none":
                return None
            elif self._input_activate == "relu":
                return F.relu
            else:
                raise RuntimeError("Only support input activate flag 'none' for None "
                                   "and 'relu' for torch.nn.functional.relu")
        return None

    @property
    def edge_feat_name(self):
        """ User defined edge feature name

        Not used by GraphStorm, reserved for future usage.
        """
        return None

    @property
    def node_feat_name(self):
        """ User defined node feature name

            It can be in following format:
            1) [feat_name]: global feature name, if a node has node feature,
            the corresponding feature name is <feat_name>
            2)["ntype0:feat0","ntype1:feat0,feat1",...]: different node
            types have different node features.
        """
        # pylint: disable=no-member
        if hasattr(self, "_node_feat_name"):
            feat_names = self._node_feat_name
            if len(feat_names) == 1 and \
                ":" not in feat_names[0]:
                # global feat_name
                return feat_names[0]

            # per node type feature
            fname_dict = {}

            for feat_name in feat_names:
                feat_info = feat_name.split(":")
                assert len(feat_info) == 2, \
                        f"Unknown format of the feature name: {feat_name}, " + \
                        "must be NODE_TYPE:FEAT_NAME"
                ntype = feat_info[0]
                assert ntype not in fname_dict, \
                        f"You already specify the feature names of {ntype} " \
                        f"as {fname_dict[ntype]}"
                assert isinstance(feat_info[1], str), \
                    f"Feature name of {ntype} should be a string not {feat_info[1]}"
                # multiple features separated by ','
                fname_dict[ntype] = feat_info[1].split(",")
            return fname_dict

        # By default, return None which means there is no node feature
        return None

    def _check_fanout(self, fanout, fot_name):
        try:
            if fanout[0].isnumeric():
                # Fanout in format of 20,10,5,...
                fanout = [int(val) for val in fanout]
            else:
                # Fanout in format of
                # etype2:20@etype3:20@etype1:20,etype2:10@etype3:4@etype1:2
                # Each etype should be a canonical etype in format of
                # srcntype/relation/dstntype

                fanout = [{tuple(k.split(":")[0].split('/')): int(k.split(":")[1]) \
                    for k in val.split("@")} for val in fanout]
        except Exception: # pylint: disable=broad-except
            assert False, f"{fot_name} Fanout should either in format 20,10 " \
                "when all edge type have the same fanout or " \
                "etype2:20@etype3:20@etype1:20," \
                "etype2:10@etype3:4@etype1:2 when you want to " \
                "specify a different fanout for different edge types" \
                "Each etype (e.g., etype2) should be a canonical etype in format of" \
                "srcntype/relation/dstntype"

        assert len(fanout) == self.num_layers, \
            f"You have a {self.num_layers} layer GNN, " \
            f"but you only specify a {fot_name} fanout for {len(fanout)} layers."
        return fanout

    @property
    def fanout(self):
        """ training fanout
        """
        # pylint: disable=no-member
        if self.model_encoder_type in BUILTIN_GNN_ENCODER:
            assert hasattr(self, "_fanout"), \
                    "Training fanout must be provided"

            fanout = self._fanout.split(",")
            return self._check_fanout(fanout, "Train")
        return [-1] * self.num_layers

    @property
    def eval_fanout(self):
        """ evaluation fanout
        """
        # pylint: disable=no-member
        if hasattr(self, "_eval_fanout"):
            fanout = self._eval_fanout.split(",")
            return self._check_fanout(fanout, "Evaluation")
        else:
            # By default use -1 as full neighbor
            return [-1] * self.num_layers

    @property
    def fixed_test_size(self):
        """ Fixed number of test data used in evaluation

            This is useful for reducing the overhead of doing link prediction evaluation.

            TODO: support fixed_test_size in
            node prediction and edge prediction tasks.
        """
        # pylint: disable=no-member
        if hasattr(self, "_fixed_test_size"):
            assert self._fixed_test_size > 0, \
                "fixed_test_size must be larger than 0"
            return self._fixed_test_size

        # Use the full test set
        return None


    @property
    def textual_data_path(self):
        """ distillation textual data path
        """
        if hasattr(self, "_textual_data_path"):
            return self._textual_data_path
        return None

    @property
    def max_distill_step(self):
        """ Maximum training steps for distillation.
        """
        # only needed by distillation
        if hasattr(self, "_max_distill_step"):
            assert self._max_distill_steps > 0, \
                "Maximum training steps should be greater than 0."
            return self._max_distill_step
        else:
            # default max training steps
            return 10000

    @property
    def max_seq_len(self):
        """ Maximum sequence length for distillation.
        """
        # only needed by distillation
        if hasattr(self, "_max_seq_len"):
            assert self._max_seq_len > 0, \
                "Maximum sequence length for distillation should be greater than 0."
            return self._max_seq_len
        else:
            # default maximum sequence length
            return 1024

    @property
    def hidden_size(self):
        """ Hidden embedding size
        """
        # pylint: disable=no-member
        if self.distill_lm_configs is None:
            assert hasattr(self, "_hidden_size"), \
                "hidden_size must be provided when pretrain a embedding layer, " \
                "or train a GNN model"
            assert isinstance(self._hidden_size, int), \
                "Hidden embedding size must be an integer"
            assert self._hidden_size > 0, \
                "Hidden embedding size must be larger than 0"
            return self._hidden_size
        else:
            return None

    @property
    def num_layers(self):
        """ Number of GNN layers
        """
        # pylint: disable=no-member
        if self.model_encoder_type in BUILTIN_GNN_ENCODER:
            assert hasattr(self, "_num_layers"), \
                "Number of GNN layers must be provided"
            assert isinstance(self._num_layers, int), \
                "Number of GNN layers must be an integer"
            assert self._num_layers > 0, \
                "Number of GNN layers must be larger than 0"
            return self._num_layers
        else:
            # not used by non-GNN models
            return 0

    @property
    def use_mini_batch_infer(self):
        """ Whether do mini-batch inference or full graph inference
        """
        # pylint: disable=no-member
        if hasattr(self, "_use_mini_batch_infer"):
            assert self._use_mini_batch_infer in [True, False], \
                "Use mini batch inference flag must be True or False"
            return self._use_mini_batch_infer

        if self.task_type in [BUILTIN_TASK_LINK_PREDICTION]:
            # For Link prediction inference, using mini-batch
            # inference is much less efficient than full-graph
            # inference in most cases.
            # So we set it to False by default
            return False
        else:
            # By default, for node classification/regression and
            # edge classification/regression tasks,
            # using mini batch inference reduces memory cost
            # So we set it to True by default
            return True

    @property
    def gnn_norm(self):
        """ Normalization (Batch or Layer)
        """
        # pylint: disable=no-member
        if not hasattr(self, "_gnn_norm"):
            return None
        assert self._gnn_norm in BUILTIN_GNN_NORM, \
            "Normalization type must be one of batch or layer"

        return self._gnn_norm

    ###################### I/O related ######################
    ### Restore model ###
    @property
    def restore_model_layers(self):
        """ GraphStorm model layers to load.
        """
        # pylint: disable=no-member
        model_layers = GRAPHSTORM_MODEL_ALL_LAYERS
        if hasattr(self, "_restore_model_layers"):
            assert self.restore_model_path is not None, \
                "restore-model-path must be provided if restore-model-layers is specified."
            model_layers = self._restore_model_layers.split(',')
            for layer in model_layers:
                assert layer in GRAPHSTORM_MODEL_LAYER_OPTIONS, \
                    f"{layer} is not supported, must be any of {GRAPHSTORM_MODEL_LAYER_OPTIONS}"
        # GLEM restore layers to the LM component, thus conflicting with all layers:
        # use [GRAPHSTORM_MODEL_EMBED_LAYER, GRAPHSTORM_MODEL_DECODER_LAYER] to restore an LM
        # checkpoint with decoder trained for node classification.
        # For example, the check point is saved from a GLEM model.
        # use [GRAPHSTORM_MODEL_EMBED_LAYER] if the checkpoint doesn't contain such decoder for LM.
        if self.training_method["name"] == "glem":
            if model_layers == GRAPHSTORM_MODEL_ALL_LAYERS:
                logging.warning("Restoring GLEM's LM from checkpoint only support %s and %s.'\
                                'Setting to: '%s'",
                                [GRAPHSTORM_MODEL_EMBED_LAYER],
                                [GRAPHSTORM_MODEL_EMBED_LAYER, GRAPHSTORM_MODEL_DECODER_LAYER],
                                GRAPHSTORM_MODEL_EMBED_LAYER
                                )
                model_layers = [GRAPHSTORM_MODEL_EMBED_LAYER]
        return model_layers

    @property
    def restore_model_path(self):
        """ Path to the entire model including embed layer, encoder and decoder
        """
        # pylint: disable=no-member
        if hasattr(self, "_restore_model_path"):
            return self._restore_model_path
        return None

    @property
    def restore_optimizer_path(self):
        """ Path to the saved optimizer status including embed layer,
            encoder and decoder.
        """
        # pylint: disable=no-member
        if hasattr(self, "_restore_optimizer_path"):
            return self._restore_optimizer_path
        return None

    ### Save model ###
    @property
    def save_embed_path(self):
        """ Path to save the GNN embeddings from the best model
        """
        # pylint: disable=no-member
        if hasattr(self, "_save_embed_path"):
            return self._save_embed_path
        return None

    @property
    def save_embed_format(self):
        """ Specify the format of saved embeddings.
        """
        # pylint: disable=no-member
        if hasattr(self, "_save_embed_format"):
            assert self._save_embed_format in ["pytorch", "hdf5"], \
                f"{self._save_embed_format} is not supported for save_embed_format." \
                f"Supported format ['pytorch', 'hdf5']."
            return self._save_embed_format
        # default to be 'pytorch'
        return "pytorch"

    @property
    def save_model_path(self):
        """ Path to save the model.
        """
        # pylint: disable=no-member
        if hasattr(self, "_save_model_path"):
            return self._save_model_path
        return None

    @property
    def save_model_frequency(self):
        """ Save model every N iterations
        """
        # pylint: disable=no-member
        if hasattr(self, "_save_model_frequency"):
            assert self.save_model_path is not None, \
                'To save models, please specify a valid path. But got None'
            assert self._save_model_frequency > 0, \
                f'save-model-frequency must large than 0, but got {self._save_model_frequency}'
            return self._save_model_frequency
        # By default, use -1, means do not auto save models
        return -1

    @property
    def topk_model_to_save(self):
        """ the number of top k best validation performance model to save

            If topk_model_to_save is set (save_model_frequency is not set),
            GraphStorm will try to save models after each epoch and keep at
            most K models.
            If save_model_frequency is set, GraphStorm will try to save
            models every #save_model_frequency iterations and keep at
            most K models.
            By default, GraphStorm will save the latest K models unless
            eval_frequency is set. When eval_frequency is set,
            GraphStorm will evaluate the model performance every
            #eval_frequency iterations. If at the same iteration,
            #save_model_frequency is reached, it will try to save the
            best K model instead of the latest K model.
        """
        # pylint: disable=no-member
        if hasattr(self, "_topk_model_to_save"):
            assert self._topk_model_to_save > 0, "Top K best model must > 0"
            assert self.save_model_path is not None, \
                'To save models, please specify a valid path. But got None'

            if self.eval_frequency != sys.maxsize and self.save_model_frequency > 0:
                # save model within an epoch need to collaborate with evaluation
                # within an epoch
                assert self.save_model_frequency >= self.eval_frequency and \
                    self.save_model_frequency % self.eval_frequency == 0, \
                    'FATAL: save_model_frequency' \
                          f'({self.save_model_frequency}) ' \
                          'does not equal to eval_frequency' \
                          f'({self.eval_frequency}), or ' \
                          f'save_model_frequency ({self.save_model_frequency}) ' \
                          'is not divisible by eval_frequency ' \
                          f'({self.eval_frequency}). ' \
                          'GraphStorm can not guarentees that it will ' \
                          'save the best model after evaluation cycles.'

            return self._topk_model_to_save
        else:
            # By default saving all models
            return math.inf

    #### Task tracker and print options ####
    @property
    def task_tracker(self):
        """ Get the type of task_tracker
        """
        # pylint: disable=no-member
        if hasattr(self, "_task_tracker"):
            assert self._task_tracker in SUPPORTED_TASK_TRACKER
            return self._task_tracker

        # By default, use SageMaker task tracker
        # It works as normal print
        return GRAPHSTORM_SAGEMAKER_TASK_TRACKER

    @property
    def log_report_frequency(self):
        """ Get print/log frequency in number of iterations
        """
        # pylint: disable=no-member
        if hasattr(self, "_log_report_frequency"):
            assert self._log_report_frequency > 0, \
                "log_report_frequency should be larger than 0"
            return self._log_report_frequency

        # By default, use 1000
        return 1000

    ###################### Model training related ######################
    @property
    def dropout(self):
        """ Dropout
        """
        # pylint: disable=no-member
        if hasattr(self, "_dropout"):
            assert self._dropout >= 0.0 and self._dropout < 1.0
            return self._dropout
        # By default, there is no dropout
        return 0.0

    @property
    # pylint: disable=invalid-name
    def lr(self):
        """ Learning rate
        """
        assert hasattr(self, "_lr"), "Learning rate must be specified"
        lr = float(self._lr) # pylint: disable=no-member
        assert lr > 0.0, \
            "Learning rate for Input encoder, GNN encoder " \
            "and task decoder must be larger than 0.0"

        return lr

    @property
    def num_epochs(self):
        """ Number of epochs
        """
        if hasattr(self, "_num_epochs"):
            # if 0, only inference or testing
            assert self._num_epochs >= 0, "Number of epochs must >= 0"
            return self._num_epochs
        # default, inference only
        return 0

    @property
    def batch_size(self):
        """ Batch size
        """
        # pylint: disable=no-member
        assert hasattr(self, "_batch_size"), "Batch size must be specified"
        assert self._batch_size > 0
        return self._batch_size

    @property
    def sparse_optimizer_lr(self): # pylint: disable=invalid-name
        """ Sparse optimizer learning rate
        """
        if hasattr(self, "_sparse_optimizer_lr"):
            sparse_optimizer_lr = float(self._sparse_optimizer_lr)
            assert sparse_optimizer_lr > 0.0, \
                "Sparse optimizer learning rate must be larger than 0"
            return sparse_optimizer_lr

        return self.lr

    @property
    def use_node_embeddings(self):
        """ Whether to use extra learnable node embeddings
        """
        # pylint: disable=no-member
        if hasattr(self, "_use_node_embeddings"):
            assert self._use_node_embeddings in [True, False]
            return self._use_node_embeddings
        # By default do not use extra node embedding
        # It will make the model transductive
        return False

    @property
    def construct_feat_ntype(self):
        """ The node types that require to construct node features.
        """
        if hasattr(self, "_construct_feat_ntype") \
                and self._construct_feat_ntype is not None:
            return self._construct_feat_ntype
        else:
            return []

    @property
    def construct_feat_encoder(self):
        """ The encoder used for constructing node features.
        """
        if hasattr(self, "_construct_feat_encoder"):
            assert self._construct_feat_encoder == "rgcn", \
                    "Feature construction currently only support rgcn."
            return self._construct_feat_encoder
        else:
            return "rgcn"

    @property
    def construct_feat_fanout(self):
        """ The fanout for constructing node features
        """
        if hasattr(self, "_construct_feat_fanout"):
            assert isinstance(self._construct_feat_fanout, int), \
                    "The fanout for feature construction should be integers."
            assert self._construct_feat_fanout > 0 or self._construct_feat_fanout == -1, \
                    "The fanout for feature construction should be positive or -1 " + \
                    "if we use all neighbors to construct node features."
            return self._construct_feat_fanout
        else:
            return 5

    @property
    def wd_l2norm(self):
        """ Weight decay
        """
        # pylint: disable=no-member
        if hasattr(self, "_wd_l2norm"):
            return self._wd_l2norm
        return 0

    @property
    def alpha_l2norm(self):
        """ coef for l2 norm of unused weights
        """
        # pylint: disable=no-member
        if hasattr(self, "_alpha_l2norm"):
            return self._alpha_l2norm
        return .0

    @property
    def use_self_loop(self):
        """ Whether to include self feature as a special relation
        """
        # pylint: disable=no-member
        if hasattr(self, "_use_self_loop"):
            assert self._use_self_loop in [True, False]
            return self._use_self_loop
        # By default use self loop
        return True

    ### control evaluation ###
    @property
    def eval_batch_size(self):
        """ Evaluation batch size

            Mini-batch size for computing GNN embeddings in evaluation.
        """
        # pylint: disable=no-member
        if hasattr(self, "_eval_batch_size"):
            assert self._eval_batch_size > 0
            return self._eval_batch_size
        # (Israt): Larger batch sizes significantly improve runtime efficiency. Increasing the
        # batch size from 1K to 10K reduces end-to-end inference time from 45 mins to 19 mins
        # in link prediction on OGBN-paers100M dataset with 16-dimensional length. However,
        # using an overly large batch size can lead to GPU out-of-memory (OOM) issues. Therefore,
        # a heuristic approach has been taken, and 10K has been chosen as a balanced default
        # value. More details can be found at https://github.com/awslabs/graphstorm/pull/66.
        return 10000

    @property
    def eval_frequency(self):
        """ How many iterations between evaluations
        """
        # pylint: disable=no-member
        if hasattr(self, "_eval_frequency"):
            assert self._eval_frequency > 0, "eval_frequency should larger than 0"
            return self._eval_frequency
        # set max value (Never do evaluation with in an epoch)
        return sys.maxsize

    @property
    def no_validation(self):
        """ If no_validation is True, no validation and testing will run
        """
        if hasattr(self, "_no_validation"):
            assert self._no_validation in [True, False]
            return self._no_validation

        # We do validation by default
        return False

    ### control early stop ###
    @property
    def early_stop_burnin_rounds(self):
        """ Burn-in rounds before we start checking for the early stop condition.
        """
        # pylint: disable=no-member
        if hasattr(self, "_early_stop_burnin_rounds"):
            assert isinstance(self._early_stop_burnin_rounds, int), \
                "early_stop_burnin_rounds should be an integer"
            assert self._early_stop_burnin_rounds >= 0, \
                "early_stop_burnin_rounds should be larger than or equal to 0"
            return self._early_stop_burnin_rounds

        return 0

    @property
    def early_stop_rounds(self):
        """ The number of rounds for validation scores to average to decide on early stop
        """
        # pylint: disable=no-member
        if hasattr(self, "_early_stop_rounds"):
            assert isinstance(self._early_stop_rounds, int), \
                "early_stop_rounds should be an integer"
            assert self._early_stop_rounds > 0, \
                "early_stop_rounds should be larger than 0"
            return self._early_stop_rounds

        # at least 3 iterations
        return 3

    @property
    def early_stop_strategy(self):
        """ The early stop strategy
        """
        # pylint: disable=no-member
        if hasattr(self, "_early_stop_strategy"):
            assert self._early_stop_strategy in \
                [EARLY_STOP_CONSECUTIVE_INCREASE_STRATEGY, \
                    EARLY_STOP_AVERAGE_INCREASE_STRATEGY], \
                "The supported early stop strategies are " \
                f"[{EARLY_STOP_CONSECUTIVE_INCREASE_STRATEGY}, " \
                f"{EARLY_STOP_AVERAGE_INCREASE_STRATEGY}]"
            return self._early_stop_strategy

        return EARLY_STOP_AVERAGE_INCREASE_STRATEGY

    @property
    def use_early_stop(self):
        """ whether to use early stopping by monitoring the validation value
        """
        # pylint: disable=no-member
        if hasattr(self, "_use_early_stop"):
            assert self._use_early_stop in [True, False], \
                "use_early_stop should be in [True, False]"
            return self._use_early_stop

        # By default do not enable early stop
        return False

    ## RGCN only ##
    @property
    def num_bases(self):
        """ Number of bases used in RGCN weight
        """
        # pylint: disable=no-member
        if hasattr(self, "_num_bases"):
            assert isinstance(self._num_bases, int)
            assert self._num_bases > 0 or self._num_bases == -1, \
                "num_bases should be larger than 0 or -1"
            return self._num_bases
        # By default do not use num_bases
        return -1

    ## RGAT and HGT only ##
    @property
    def num_heads(self):
        """ Number of attention heads
        """
        # pylint: disable=no-member
        if hasattr(self, "_num_heads"):
            assert self._num_heads > 0, \
                "num_heads should be larger than 0"
            return self._num_heads
        # By default use 4 heads
        return 4

    ############ task related #############
    ###classification/regression related ####
    @property
    def label_field(self):
        """ The label field in the data

            Used by node and edge classification/regression tasks.
        """
        # pylint: disable=no-member
        assert hasattr(self, "_label_field"), \
            "Must provide the feature name of labels through label_field"
        return self._label_field

    @property
    def use_pseudolabel(self):
        """ Whether use pseudolabeling for unlabeled nodes in semi-supervised training

            It only works with node-level tasks.
        """
        if hasattr(self, "_use_pseudolabel"):
            assert self._use_pseudolabel in (True, False)
            return self._use_pseudolabel
        return False

    @property
    def num_classes(self):
        """ The cardinality of labels in a classification task

            Used by node classification and edge classification
        """
        # pylint: disable=no-member
        assert hasattr(self, "_num_classes"), \
            "Must provide the number possible labels through num_classes"
        if isinstance(self._num_classes, dict):
            for num_classes in self._num_classes.values():
                assert num_classes > 0
        else:
            # We need num_classes=1 for binary classification because when we use precision-recall
            # as evaluation metric, this precision-recall is computed on the positive score.
            # If we switch to num_classes=2, we also need changes in the evaluation part:
            # (1) evaluation code need to first recognize whether it is binary classification
            # (2) then evaluation code select the positive score column from the 2-d prediction.
            assert self._num_classes > 0
        return self._num_classes

    @property
    def multilabel(self):
        """ Whether the task is a multi-label classification task

            Used by node classification and edge classification
        """

        def check_multilabel(multilabel):
            assert multilabel in [True, False]
            return multilabel

        if hasattr(self, "_num_classes") and isinstance(self.num_classes, dict):
            if hasattr(self, "_multilabel"):
                num_classes, multilabel = self.num_classes, self._multilabel
                assert isinstance(multilabel, dict)
                return {ntype: check_multilabel(multilabel[ntype]) for ntype in num_classes}
            return {ntype: False for ntype in self.num_classes}
        else:
            if hasattr(self, "_multilabel"):
                return check_multilabel(self._multilabel)
            return False

    @property
    def multilabel_weights(self):
        """Used to specify label weight of each class in a
           multi-label classification task. It is feed into th.nn.BCEWithLogitsLoss
           as pos_weight.

           The weights should be in the following format 0.1,0.2,0.3,0.1,0.0
        """

        def check_multilabel_weights(multilabel, multilabel_weights, num_classes):
            assert multilabel is True, "Must be a multi-label classification task."
            try:
                weights = multilabel_weights.split(",")
                weights = [float(w) for w in weights]
            except Exception: # pylint: disable=broad-except
                raise RuntimeError("The weights should in following format 0.1,0.2,0.1,0.0")
            for w in weights:
                assert w >= 0., "multilabel weights can not be negative values"
            assert len(weights) == num_classes, \
                "Each class must have an assigned weight"
            return th.tensor(weights)

        if hasattr(self, "_num_classes") and isinstance(self.num_classes, dict):
            if hasattr(self, "_multilabel_weights"):
                multilabel = self.multilabel
                num_classes = self.num_classes
                multilabel_weights = self._multilabel_weights
                ntype_weights = {}
                for ntype in num_classes:
                    if ntype in multilabel_weights:
                        ntype_weights[ntype] = check_multilabel_weights(multilabel[ntype],
                                                                        multilabel_weights[ntype],
                                                                        num_classes[ntype])
                    else:
                        ntype_weights[ntype] = None
                return ntype_weights
            return {ntype: None for ntype in self.num_classes}
        else:
            if hasattr(self, "_multilabel_weights"):
                return check_multilabel_weights(self.multilabel,
                                                self._multilabel_weights,
                                                self.num_classes)

            return None

    @property
    def return_proba(self):
        """ Whether to return all the predictions or the maximum prediction.
            Set True to return predictions and False to return maximum prediction.
        """
        if hasattr(self, "_return_proba"):
            assert self._return_proba in [True, False], \
                "Return all the predictions when True else return the maximum prediction."

            if self._return_proba is True and \
                self.task_type in [BUILTIN_TASK_NODE_REGRESSION, BUILTIN_TASK_EDGE_REGRESSION]:
                logging.warning("node regression and edge regression tasks "
                      "automatically ignore --return-proba flag. Regression "
                      "prediction results will be returned.")
            return self._return_proba
        # By default, return all the predictions
        return True

    @property
    def imbalance_class_weights(self):
        """ Used to specify a manual rescaling weight given to each class
            in a single-label multi-class classification task.
            It is used in imbalanced label use cases.
            It is feed into th.nn.CrossEntropyLoss

            Customer should provide the weight in following format 0.1,0.2,0.3,0.1
        """

        def check_imbalance_class_weights(imbalance_class_weights, num_classes):
            try:
                weights = imbalance_class_weights.split(",")
                weights = [float(w) for w in weights]
            except Exception: # pylint: disable=broad-except
                raise RuntimeError("The weights should in following format 0.1,0.2,0.3,0.1")
            for w in weights:
                assert w > 0., "Each weight should be larger than 0."
            assert len(weights) == num_classes, \
                "Each class must have an assigned weight"
            return th.tensor(weights)

        if hasattr(self, "_num_classes") and isinstance(self.num_classes, dict):
            if hasattr(self, "_imbalance_class_weights"):
                assert isinstance(self._imbalance_class_weights, dict), \
                    print('The imbalance_class_weights should be dictionary')
                num_classes = self.num_classes
                imbalance_class_weights = self._imbalance_class_weights
                ntype_weights = {}
                for ntype in num_classes:
                    if ntype in imbalance_class_weights:
                        ntype_weights[ntype] = check_imbalance_class_weights(
                            imbalance_class_weights[ntype],
                            num_classes[ntype]
                            )
                    else:
                        ntype_weights[ntype] = None
                return ntype_weights
            return {ntype: None for ntype in self.num_classes}
        else:
            if hasattr(self, "_imbalance_class_weights"):
                return check_imbalance_class_weights(self._imbalance_class_weights,
                                                     self.num_classes)
            return None

    ###classification/regression inference related ####
    @property
    def save_prediction_path(self):
        """ Path to save prediction results.
        """
        # pylint: disable=no-member
        if hasattr(self, "_save_prediction_path"):
            return self._save_prediction_path

        # if save_prediction_path is not specified in inference
        # use save_embed_path
        return self.save_embed_path

    ### Node related task variables ###
    @property
    def target_ntype(self):
        """ The node type for prediction
        """
        # pylint: disable=no-member
        if hasattr(self, "_target_ntype"):
            return self._target_ntype
        else:
            logging.warning("There is not target ntype provided, "
                            "will treat the input graph as a homogeneous graph")
            return DEFAULT_NTYPE

    @property
    def eval_target_ntype(self):
        """ The node type for evaluation prediction
        """
        # pylint: disable=no-member
        if hasattr(self, "_eval_target_ntype"):
            assert isinstance(self._eval_target_ntype, str), \
                "Now we only support single ntype evaluation"
            return self._eval_target_ntype
        else:
            if isinstance(self.target_ntype, str):
                return self.target_ntype
            elif isinstance(self.target_ntype, list):
                # (wlcong) Now only support single ntype evaluation
                logging.warning("Now only support single ntype evaluation")
                return self.target_ntype[0]
            else:
                return None

    #### edge related task variables ####
    @property
    def reverse_edge_types_map(self):
        """ A list of reverse edge type info.

            Each information is in the following format:
            <head,relation,reverse relation,tail>. For example:
            ["query,adds,rev-adds,asin", "query,clicks,rev-clicks,asin"]
        """
        # link prediction or edge classification
        assert self.task_type in [BUILTIN_TASK_LINK_PREDICTION, \
            BUILTIN_TASK_EDGE_CLASSIFICATION, BUILTIN_TASK_EDGE_REGRESSION], \
            f"Only {BUILTIN_TASK_LINK_PREDICTION}, " \
            f"{BUILTIN_TASK_EDGE_CLASSIFICATION} and "\
            f"{BUILTIN_TASK_EDGE_REGRESSION} use reverse_edge_types_map"

        # pylint: disable=no-member
        if hasattr(self, "_reverse_edge_types_map"):
            if self._reverse_edge_types_map is None:
                return {} # empty dict
            assert isinstance(self._reverse_edge_types_map, list), \
                "Reverse edge type map should has following format: " \
                "[\"head,relation,reverse relation,tail\", " \
                "\"head,relation,reverse relation,tail\", ...]"

            reverse_edge_types_map = {}
            try:
                for etype_info in self._reverse_edge_types_map:
                    head, rel, rev_rel, tail = etype_info.split(",")
                    reverse_edge_types_map[(head, rel, tail)] = (tail, rev_rel, head)
            except Exception: # pylint: disable=broad-except
                assert False, \
                    "Reverse edge type map should has following format: " \
                    "[\"head,relation,reverse relation,tail\", " \
                    "\"head,relation,reverse relation,tail\", ...]" \
                    f"But get {self._reverse_edge_types_map}"

            return reverse_edge_types_map

        # By default return an empty dict
        return {}

    ### Edge classification and regression tasks ###
    @property
    def target_etype(self):
        """ The list of canonical etype that will be added as
            a training target in edge classification and regression tasks.

            TODO(xiangsx): Only support single task edge
            classification/regression. Support multiple tasks when needed.
        """
        # pylint: disable=no-member
        if not hasattr(self, "_target_etype"):
            logging.warning("There is not target etype provided, "
                            "will treat the input graph as a homogeneous graph")
            return [DEFAULT_ETYPE]
        assert isinstance(self._target_etype, list), \
            "target_etype must be a list in format: " \
            "[\"query,clicks,asin\", \"query,search,asin\"]."
        assert len(self._target_etype) > 0, \
            "There must be at least one target etype."
        if len(self._target_etype) != 1:
            logging.warning("only %s will be used." + \
                "Currently, GraphStorm only supports single task edge " + \
                "classification/regression. Please contact GraphStorm " + \
                "dev team to support multi-task.", str(self._target_etype[0]))

        return [tuple(target_etype.split(',')) for target_etype in self._target_etype]

    @property
    def remove_target_edge_type(self):
        """ Whether to remove the training target edge type for message passing.

            Will set the fanout of training target edge type as zero

            Only used with edge classification
        """
        # pylint: disable=no-member
        if hasattr(self, "_remove_target_edge_type"):
            assert self._remove_target_edge_type in [True, False]
            return self._remove_target_edge_type

        # By default, remove training target etype during
        # message passing to avoid information leakage
        return True

    @property
    def decoder_type(self):
        """ Type of edge clasification or regression decoder
        """
        # pylint: disable=no-member
        if hasattr(self, "_decoder_type"):
            return self._decoder_type

        # By default, use DenseBiDecoder
        return "DenseBiDecoder"

    @property
    def num_decoder_basis(self):
        """ The number of basis for the decoder in edge prediction task.
        """
        # pylint: disable=no-member
        if hasattr(self, "_num_decoder_basis"):
            assert self._num_decoder_basis > 1, \
                "Decoder basis must be larger than 1"
            return self._num_decoder_basis

        # By default, return 2
        return 2

    @property
    def decoder_edge_feat(self):
        """ A list of edge features that can be used by a decoder to
            enhance its performance.
        """
        # pylint: disable=no-member
        if hasattr(self, "_decoder_edge_feat"):
            assert self.task_type in \
                (BUILTIN_TASK_EDGE_CLASSIFICATION, BUILTIN_TASK_EDGE_REGRESSION), \
                "Decoder edge feature only works with " \
                "edge classification or regression tasks"
            decoder_edge_feats = self._decoder_edge_feat
            assert len(decoder_edge_feats) == 1, \
                "We only support edge classifcation or regression on one edge type"

            if ":" not in decoder_edge_feats[0]:
                # global feat_name
                return decoder_edge_feats[0]

            # per edge type feature
            feat_name = decoder_edge_feats[0]
            feat_info = feat_name.split(":")
            assert len(feat_info) == 2, \
                    f"Unknown format of the feature name: {feat_name}, " + \
                    "must be EDGE_TYPE:FEAT_NAME"
            etype = tuple(feat_info[0].split(","))
            assert etype in self.target_etype, \
                f"{etype} must in the training edge type list {self.target_etype}"
            return {etype: feat_info[1].split(",")}

        return None


    ### Link Prediction specific ###
    @property
    def train_negative_sampler(self):
        """ The algorithm of sampling negative edges for link prediction
            training.
        """
        # pylint: disable=no-member
        if hasattr(self, "_train_negative_sampler"):
            return self._train_negative_sampler
        return BUILTIN_LP_UNIFORM_NEG_SAMPLER

    @property
    def eval_negative_sampler(self):
        """ The algorithm of sampling negative edges for link prediction
            evaluation.
        """
        # pylint: disable=no-member
        if hasattr(self, "_eval_negative_sampler"):
            return self._eval_negative_sampler

        # use Joint neg for efficiency
        return BUILTIN_LP_JOINT_NEG_SAMPLER

    @property
    def num_negative_edges(self):
        """ Number of edges consider for the negative batch of edges
        """
        # pylint: disable=no-member
        if hasattr(self, "_num_negative_edges"):
            assert self._num_negative_edges > 0, \
                "Number of negative edges must larger than 0"
            return self._num_negative_edges
        # Set default value to 16.
        return 16

    @property
    def num_negative_edges_eval(self):
        """ Number of edges consider for the negative
            batch of edges for the model evaluation
        """
        # pylint: disable=no-member
        if hasattr(self, "_num_negative_edges_eval"):
            assert self._num_negative_edges_eval > 0, \
                "Number of negative edges must larger than 0"
            return self._num_negative_edges_eval
        # Set default value to 1000.
        return 1000

    @property
    def lp_decoder_type(self):
        """ Type of link prediction decoder
        """
        # pylint: disable=no-member
        if hasattr(self, "_lp_decoder_type"):
            decoder_type = self._lp_decoder_type.lower()
            assert decoder_type in SUPPORTED_LP_DECODER, \
                f"Link prediction decoder {self._lp_decoder_type} not supported. " \
                f"GraphStorm only supports {SUPPORTED_LP_DECODER}"
            return decoder_type

        # Set default value to distmult
        return BUILTIN_LP_DISTMULT_DECODER

    @property
    def lp_embed_normalizer(self):
        """ Type of normalization method applied on node embeddings
            in link prediction.
        """
        # pylint: disable=no-member
        if hasattr(self, "_lp_embed_normalizer"):
            normalizer = self._lp_embed_normalizer.lower()
            assert normalizer in GRAPHSTORM_LP_EMB_NORMALIZATION_METHODS, \
                f"Link prediction embedding normalizer {normalizer} not supported. " \
                f"GraphStorm only support {GRAPHSTORM_LP_EMB_NORMALIZATION_METHODS}"

            # TODO: Check the compatibility between the loss function
            # and the normalizer. Right now only l2 norm is supported
            # and it is compatible with both cross entropy loss and
            # contrastive loss.
            return normalizer

        if self.lp_loss_func == BUILTIN_LP_LOSS_CONTRASTIVELOSS:
            # By default, normalize the emb with l2 normalization
            # when the loss function is contrastive loss
            return GRAPHSTORM_LP_EMB_L2_NORMALIZATION
        return None

    @property
    def contrastive_loss_temperature(self):
        """ Temperature of link prediction contrustive loss
        """
        # pylint: disable=no-member
        if hasattr(self, "_contrastive_loss_temperature"):
            assert self.lp_loss_func == BUILTIN_LP_LOSS_CONTRASTIVELOSS, \
                "Use contrastive-loss-temperature only when the loss function is " \
                f"{BUILTIN_LP_LOSS_CONTRASTIVELOSS} loss."

            contrastive_loss_temperature = float(self._contrastive_loss_temperature)
            assert contrastive_loss_temperature > 0.0, \
                "Contrastive loss temperature must be larger than 0"
            return contrastive_loss_temperature

        return 1.0

    @property
    def lp_edge_weight_for_loss(self):
        """ The edge data fields that stores the edge weights used
            in computing link prediction loss

            The edge_weight can be in following format:
            1) [weight_name]: global weight name, if an edge has weight,
            the corresponding weight name is <weight_name>
            2) ["src0,rel0,dst0:weight0","src0,rel0,dst0:weight1",...]:
            different edge types have different edge weights.

            By default, it is none.
        """
        # pylint: disable=no-member
        if hasattr(self, "_lp_edge_weight_for_loss"):
            assert self.task_type == BUILTIN_TASK_LINK_PREDICTION, \
                "Edge weight for loss only works with link prediction"
            edge_weights = self._lp_edge_weight_for_loss
            if len(edge_weights) == 1 and \
                ":" not in edge_weights[0]:
                # global feat_name
                return edge_weights[0]

            # per edge type feature
            weight_dict = {}
            for weight_name in edge_weights:
                weight_info = weight_name.split(":")
                etype = tuple(weight_info[0].split(","))
                assert etype not in weight_dict, \
                    f"You already specify the weight names of {etype}" \
                    f"as {weight_dict[etype]}"

                # TODO: if train_etype is None, we need to check if
                # etype exists in g.
                assert self.train_etype is None or etype in self.train_etype, \
                    f"{etype} must in the training edge type list"
                assert isinstance(weight_info[1], str), \
                    f"Feature name of {etype} should be a string instead of {weight_info[1]}"
                weight_dict[etype] = [weight_info[1]]
            return weight_dict

        return None

    def _get_predefined_negatives_per_etype(self, negatives):
        if len(negatives) == 1 and \
            ":" not in negatives[0]:
            # global feat_name
            return negatives[0]

        # per edge type feature
        negative_dict = {}
        for negative in negatives:
            negative_info = negative.split(":")
            assert len(negative_info) == 2, \
                "negative dstnode information must be provided in format of " \
                f"src,relation,dst:feature_name, but get {negative}"

            etype = tuple(negative_info[0].split(","))
            assert len(etype) == 3, \
                f"Edge type must in format of (src,relation,dst), but get {etype}"
            assert etype not in negative_dict, \
                f"You already specify the fixed negative of {etype} " \
                f"as {negative_dict[etype]}"

            negative_dict[etype] = negative_info[1]
        return negative_dict

    @property
    def train_etypes_negative_dstnode(self):
        """ The list of canonical etypes that have hard negative edges
        constructed by corrupting destination nodes.

            The format of the arguement should be:
            train_etypes_negative_dstnode:
              - src_type,rel_type0,dst_type:negative_nid_field
              - src_type,rel_type1,dst_type:negative_nid_field
            Each edge type can have different fields storing the hard negatives.

            or
            train_etypes_negative_dstnode:
              - negative_nid_field
            All the edge types use the same filed storing the hard negatives.
        """
        # pylint: disable=no-member
        if hasattr(self, "_train_etypes_negative_dstnode"):
            assert self.task_type == BUILTIN_TASK_LINK_PREDICTION, \
                "Hard negative only works with link prediction"
            hard_negatives = self._train_etypes_negative_dstnode
            return self._get_predefined_negatives_per_etype(hard_negatives)

        # By default fixed negative is not used
        return None

    @property
    def num_train_hard_negatives(self):
        """ Number of hard negatives per edge type

            The format of the arguement should be:
            num_train_hard_negatives:
              - src_type,rel_type0,dst_type:num_negatives
              - src_type,rel_type1,dst_type:num_negatives
            Each edge type can have different number of hard negatives.

            or
            num_train_hard_negatives:
              - num_negatives
            All the edge types use the same number of hard negatives.
        """
        # pylint: disable=no-member
        if hasattr(self, "_num_train_hard_negatives"):
            assert self.task_type == BUILTIN_TASK_LINK_PREDICTION, \
                "Hard negative only works with link prediction"
            num_negatives = self._num_train_hard_negatives
            if len(num_negatives) == 1 and \
                ":" not in num_negatives[0]:
                # global feat_name
                return int(num_negatives[0])

            # per edge type feature
            num_hard_negative_dict = {}
            for num_negative in num_negatives:
                negative_info = num_negative.split(":")
                assert len(negative_info) == 2, \
                    "Number of train hard negative information must be provided in format of " \
                    f"src,relation,dst:10, but get {num_negative}"
                etype = tuple(negative_info[0].split(","))
                assert len(etype) == 3, \
                    f"Edge type must in format of (src,relation,dst), but get {etype}"
                assert etype not in num_hard_negative_dict, \
                    f"You already specify the fixed negative of {etype} " \
                    f"as {num_hard_negative_dict[etype]}"

                num_hard_negative_dict[etype] = int(negative_info[1])
            return num_hard_negative_dict

        return None

    @property
    def eval_etypes_negative_dstnode(self):
        """ The list of canonical etypes that have predefined negative edges
        constructed by corrupting destination nodes.

            The format of the arguement should be:
            eval_etypes_negative_dstnode:
              - src_type,rel_type0,dst_type:negative_nid_field
              - src_type,rel_type1,dst_type:negative_nid_field
            Each edge type can have different fields storing the fixed negatives.

            or
            eval_etypes_negative_dstnode:
              - negative_nid_field
            All the edge types use the same filed storing the fixed negatives.
        """
        # pylint: disable=no-member
        if hasattr(self, "_eval_etypes_negative_dstnode"):
            assert self.task_type == BUILTIN_TASK_LINK_PREDICTION, \
                "Fixed negative only works with link prediction"
            fixed_negatives = self._eval_etypes_negative_dstnode
            return self._get_predefined_negatives_per_etype(fixed_negatives)

        # By default fixed negative is not used
        return None

    @property
    def train_etype(self):
        """ The list of canonical etypes that will be added as
            training target with the target e type(s)

            If not provided, all edge types will be used as training target.
        """
        # pylint: disable=no-member
        if hasattr(self, "_train_etype"):
            if self._train_etype is None:
                return None
            assert isinstance(self._train_etype, list)
            assert len(self._train_etype) > 0

            return [tuple(train_etype.split(',')) for train_etype in self._train_etype]
        # By default return None, which means use all edge types
        return None

    @property
    def eval_etype(self):
        """ The list of canonical etype that will be added as
            evaluation target with the target edge type(s)

            If not provided, all edge types will be used as evaluation target.
        """
        # pylint: disable=no-member
        if hasattr(self, "_eval_etype"):
            if self._eval_etype is None:
                return None
            assert isinstance(self._eval_etype, list)
            assert len(self._eval_etype) > 0
            return [tuple(eval_etype.split(',')) for eval_etype in self._eval_etype]
        # By default return None, which means use all edge types
        return None

    @property
    def exclude_training_targets(self):
        """ Whether to remove the training targets from
            the computation graph before the forward pass.
        """
        # pylint: disable=no-member
        if hasattr(self, "_exclude_training_targets"):
            assert self._exclude_training_targets in [True, False]

            if self._exclude_training_targets is True:
                assert len(self.reverse_edge_types_map) > 0, \
                    "When exclude training targets is used, " \
                    "Reverse edge types map must be provided."
            return self._exclude_training_targets

        # By default, exclude training targets
        assert len(self.reverse_edge_types_map) > 0, \
            "By default, exclude training targets is used." \
            "Reverse edge types map must be provided."
        return True

    @property
    def gamma(self):
        """ Gamma for DistMult
        """
        if hasattr(self, "_gamma"):
            return float(self._gamma)

        # We use this value in DGL-KE
        return 12.0

    @property
    def lp_loss_func(self):
        """ Link prediction loss function
        """
        # pylint: disable=no-member
        if hasattr(self, "_lp_loss_func"):
            assert self._lp_loss_func in BUILTIN_LP_LOSS_FUNCTION
            return self._lp_loss_func
        # By default, return None
        # which means using the default evaluation metrics for different tasks.
        return BUILTIN_LP_LOSS_CROSS_ENTROPY

    @property
    def task_type(self):
        """ Task type
        """
        # pylint: disable=no-member
        if hasattr(self, "_task_type"):
            assert self._task_type in SUPPORTED_TASKS, \
                    f"Supported task types include {SUPPORTED_TASKS}, " \
                    f"but got {self._task_type}"
            return self._task_type
        else:
            return None

    @property
    def report_eval_per_type(self):
        """ Whether report evaluation metrics per node type or edge type.
            If True, report evaluation results for each node type/edge type."
            If False, report an average result.
        """
        # pylint: disable=no-member
        if hasattr(self, "_report_eval_per_type"):
            assert self._report_eval_per_type in [True, False], \
                "report_eval_per_type must be True or False"
            return self._report_eval_per_type

        return False

    @property
    def eval_metric(self):
        """ Evaluation metric used during evaluation

            The input can be a string specifying the evaluation metric to report
            or a list of strings specifying a list of  evaluation metrics to report.
        """
        # pylint: disable=no-member
        # Task is node classification
        if self.task_type in [BUILTIN_TASK_NODE_CLASSIFICATION, \
            BUILTIN_TASK_EDGE_CLASSIFICATION]:
            if isinstance(self.num_classes, dict):
                for num_classes in self.num_classes.values():
                    assert num_classes > 0, \
                        "For node classification, num_classes must be provided"
            else:
                assert self.num_classes > 0, \
                    "For node classification, num_classes must be provided"

            # check evaluation metrics
            if hasattr(self, "_eval_metric"):
                if isinstance(self._eval_metric, str):
                    eval_metric = self._eval_metric.lower()
                    assert eval_metric in SUPPORTED_CLASSIFICATION_METRICS, \
                        f"Classification evaluation metric should be " \
                        f"in {SUPPORTED_CLASSIFICATION_METRICS}" \
                        f"but get {self._eval_metric}"
                    eval_metric = [eval_metric]
                elif isinstance(self._eval_metric, list) and len(self._eval_metric) > 0:
                    eval_metric = []
                    for metric in self._eval_metric:
                        metric = metric.lower()
                        assert metric in SUPPORTED_CLASSIFICATION_METRICS, \
                            f"Classification evaluation metric should be " \
                            f"in {SUPPORTED_CLASSIFICATION_METRICS}" \
                            f"but get {self._eval_metric}"
                        eval_metric.append(metric)
                else:
                    assert False, "Classification evaluation metric " \
                        "should be a string or a list of string"
                    # no eval_metric
            else:
                eval_metric = ["accuracy"]
        elif self.task_type in [BUILTIN_TASK_NODE_REGRESSION, \
            BUILTIN_TASK_EDGE_REGRESSION]:
            if hasattr(self, "_eval_metric"):
                if isinstance(self._eval_metric, str):
                    eval_metric = self._eval_metric.lower()
                    assert eval_metric in SUPPORTED_REGRESSION_METRICS, \
                        f"Regression evaluation metric should be " \
                        f"in {SUPPORTED_REGRESSION_METRICS}, " \
                        f"but get {self._eval_metric}"
                    eval_metric = [eval_metric]
                elif isinstance(self._eval_metric, list) and len(self._eval_metric) > 0:
                    eval_metric = []
                    for metric in self._eval_metric:
                        metric = metric.lower()
                        assert metric in SUPPORTED_REGRESSION_METRICS, \
                            f"Regression evaluation metric should be " \
                            f"in {SUPPORTED_REGRESSION_METRICS}" \
                            f"but get {self._eval_metric}"
                        eval_metric.append(metric)
                else:
                    assert False, "Regression evaluation metric " \
                        "should be a string or a list of string"
                    # no eval_metric
            else:
                eval_metric = ["rmse"]
        elif self.task_type == BUILTIN_TASK_LINK_PREDICTION:
            if hasattr(self, "_eval_metric"):
                if isinstance(self._eval_metric, str):
                    eval_metric = self._eval_metric.lower()
                    assert eval_metric in SUPPORTED_LINK_PREDICTION_METRICS, \
                        f"Link prediction evaluation metric should be " \
                        f"in {SUPPORTED_LINK_PREDICTION_METRICS}" \
                        f"but get {self._eval_metric}"
                    eval_metric = [eval_metric]
                elif isinstance(self._eval_metric, list) and len(self._eval_metric) > 0:
                    eval_metric = []
                    for metric in self._eval_metric:
                        metric = metric.lower()
                        assert metric in SUPPORTED_LINK_PREDICTION_METRICS, \
                            f"Link prediction evaluation metric should be " \
                            f"in {SUPPORTED_LINK_PREDICTION_METRICS}" \
                            f"but get {self._eval_metric}"
                        eval_metric.append(metric)
                else:
                    assert False, "Link prediction evaluation metric " \
                        "should be a string or a list of string"
                    # no eval_metric
            else:
                eval_metric = ["mrr"]
        else:
            assert False, "Unknow task type"

        return eval_metric

    @property
    def model_select_etype(self):
        """ Canonical etype used for selecting the best model
        """
        # pylint: disable=no-member
        if hasattr(self, "_model_select_etype"):
            etype = self._model_select_etype.split(",")
            assert len(etype) == 3, \
                "If you want to select model based on eval value of " \
                "a specific etype, the model_select_etype must be a " \
                "canonical etype in the format of src,rel,dst"
            return tuple(etype)

        # Per edge type lp evaluation is disabled.
        return LINK_PREDICTION_MAJOR_EVAL_ETYPE_ALL

    @property
    def num_ffn_layers_in_input(self):
        """ Number of extra feedforward neural network layers in the input layer
        """
        # pylint: disable=no-member
        if hasattr(self, "_num_ffn_layers_in_input"):
            assert self._num_ffn_layers_in_input >= 0, \
                "Number of extra MLP layers in input layer must be larger or equal than 0"
            return self._num_ffn_layers_in_input
        # Set default mlp layer number in the input layer to 0
        return 0

    @property
    def num_ffn_layers_in_gnn(self):
        """ Number of extra feedforward neural network layers between GNN layers
        """
        # pylint: disable=no-member
        if hasattr(self, "_num_ffn_layers_in_gnn"):
            assert self._num_ffn_layers_in_gnn >= 0, \
                "Number of extra MLP layers between GNN layers must be larger or equal than 0"
            return self._num_ffn_layers_in_gnn
        # Set default mlp layer number between gnn layer to 0
        return 0

    @property
    def num_ffn_layers_in_decoder(self):
        """ Number of extra feedforward neural network layers in decoder
        """
        # pylint: disable=no-member
        if hasattr(self, "_num_ffn_layers_in_decoder"):
            assert self._num_ffn_layers_in_decoder >= 0, \
                "Number of extra MLP layers in decoder must be larger or equal than 0"
            return self._num_ffn_layers_in_decoder
        # Set default mlp layer number between gnn layer to 0
        return 0

    ################## Multi task learning ##################
    @property
    def multi_tasks(self):
        """ Tasks in multi-task learning
        """
        assert hasattr(self, "_multi_tasks"), \
            "multi_task_learning must be set in the task config"
        return self._multi_tasks

def _add_initialization_args(parser):
    group = parser.add_argument_group(title="initialization")
    group.add_argument(
        "--verbose",
        type=lambda x: (str(x).lower() in ['true', '1']),
        default=argparse.SUPPRESS,
        help="Print more information.",
    )
    group.add_argument(
        "--use-wholegraph-embed",
        type=lambda x: (str(x).lower() in ['true', '1']),
        default=argparse.SUPPRESS,
        help="Whether to use WholeGraph to store intermediate embeddings/tensors generated \
            during training or inference, e.g., cache_lm_emb, sparse_emb, etc."
    )
    return parser

def _add_gsgnn_basic_args(parser):
    group = parser.add_argument_group(title="graphstorm gnn")
    group.add_argument('--backend', type=str, default=argparse.SUPPRESS,
            help='PyTorch distributed backend')
    group.add_argument('--ip-config', type=str, default=argparse.SUPPRESS,
            help='The file for IP configuration')
    group.add_argument('--part-config', type=str, default=argparse.SUPPRESS,
            help='The path to the partition config file')
    group.add_argument("--save-perf-results-path",
            type=str,
            default=argparse.SUPPRESS,
            help="Folder path to save performance results of model evaluation.")
    group.add_argument("--profile-path",
            type=str,
            help="The path of the folder that contains the profiling results.")
    return parser

def _add_gnn_args(parser):
    group = parser.add_argument_group(title="gnn")
    group.add_argument('--model-encoder-type', type=str, default=argparse.SUPPRESS,
            help='Model type can either be gnn or lm to specify the model encoder')
    group.add_argument(
        "--input-activate", type=str, default=argparse.SUPPRESS,
        help="Define the activation type in the input layer")
    group.add_argument("--node-feat-name", nargs='+', type=str, default=argparse.SUPPRESS,
            help="Node feature field name. It can be in following format: "
            "1) '--node-feat-name feat_name': global feature name, "
            "if a node has node feature,"
            "the corresponding feature name is <feat_name>"
            "2)'--node-feat-name ntype0:feat0,feat1 ntype1:feat0,feat1 ...': "
            "different node types have different node features.")
    group.add_argument("--fanout", type=str, default=argparse.SUPPRESS,
            help="Fan-out of neighbor sampling. This argument can either be --fanout 20,10 or "
                 "--fanout etype2:20@etype3:20@etype1:20,etype2:10@etype3:4@etype1:2"
                 "Each etype (e.g., etype2) should be a canonical etype in format of"
                 "srcntype/relation/dstntype")
    group.add_argument("--eval-fanout", type=str, default=argparse.SUPPRESS,
            help="Fan-out of neighbor sampling during minibatch evaluation. "
                 "This argument can either be --eval-fanout 20,10 or "
                 "--eval-fanout etype2:20@etype3:20@etype1:20,etype2:10@etype3:4@etype1:2"
                 "Each etype (e.g., etype2) should be a canonical etype in format of"
                 "srcntype/relation/dstntype")
    group.add_argument("--hidden-size", type=int, default=argparse.SUPPRESS,
            help="The number of features in the hidden state")
    group.add_argument("--num-layers", type=int, default=argparse.SUPPRESS,
            help="number of layers in the GNN")
    group.add_argument("--num-ffn-layers-in-input", type=int, default=argparse.SUPPRESS,
                       help="number of extra feedforward neural network layers in input layer.")
    group.add_argument("--num-ffn-layers-in-gnn", type=int, default=argparse.SUPPRESS,
                       help="number of extra feedforward neural network layers between GNN layers.")
    group.add_argument("--num-ffn-layers-in-decoder", type=int, default=argparse.SUPPRESS,
                       help="number of extra feedforward neural network layers in decoder layer.")
    parser.add_argument(
            "--use-mini-batch-infer",
            help="Whether to use mini-batch or full graph inference during evalution",
            type=lambda x: (str(x).lower() in ['true', '1']),
            default=argparse.SUPPRESS
    )

    return parser

def _add_input_args(parser):
    group = parser.add_argument_group(title="input")
    group.add_argument('--restore-model-layers', type=str, default=argparse.SUPPRESS,
                       help='Which GraphStorm neural network layers to load.'
                            'The argument ca be --restore-model-layers embed or '
                            '--restore-model-layers embed,gnn,decoder')
    group.add_argument('--restore-model-path', type=str, default=argparse.SUPPRESS,
            help='Restore the model weights saved in the specified directory.')
    group.add_argument('--restore-optimizer-path', type=str, default=argparse.SUPPRESS,
            help='Restore the optimizer snapshot saved in the specified directory.')
    return parser

def _add_output_args(parser):
    group = parser.add_argument_group(title="output")
    group.add_argument("--save-embed-path", type=str, default=argparse.SUPPRESS,
            help="Save the embddings in the specified directory. "
                 "Use none to turn off embedding saveing")
    group.add_argument("--save-embed-format", type=str, default=argparse.SUPPRESS,
            help="Specify the format for saved embeddings. Valid format: ['pytorch', 'hdf5']")
    group.add_argument('--save-model-frequency', type=int, default=argparse.SUPPRESS,
            help='Save the model every N iterations.')
    group.add_argument('--save-model-path', type=str, default=argparse.SUPPRESS,
            help='Save the model to the specified file. Use none to turn off model saveing')
    group.add_argument("--topk-model-to-save",
            type=int, default=argparse.SUPPRESS,
            help="the number of the k top best validation performance model to save")

    # inference related output args
    parser = _add_inference_args(parser)

    return parser

def _add_task_tracker(parser):
    group = parser.add_argument_group(title="task_tracker")
    group.add_argument("--task-tracker", type=str, default=argparse.SUPPRESS,
            help=f'Task tracker name. Now we only support {GRAPHSTORM_SAGEMAKER_TASK_TRACKER}')
    group.add_argument("--log-report-frequency", type=int, default=argparse.SUPPRESS,
            help="Task running log report frequency. "
                 "In training, every log_report_frequency, the task states are reported")
    return parser

def _add_hyperparam_args(parser):
    group = parser.add_argument_group(title="hp")
    group.add_argument("--dropout", type=float, default=argparse.SUPPRESS,
            help="dropout probability")
    group.add_argument("--gnn-norm", type=str, default=argparse.SUPPRESS, help="norm type")
    group.add_argument("--lr", type=float, default=argparse.SUPPRESS,
            help="learning rate")
    group.add_argument("-e", "--num-epochs", type=int, default=argparse.SUPPRESS,
            help="number of training epochs")
    group.add_argument("--batch-size", type=int, default=argparse.SUPPRESS,
            help="Mini-batch size. Must be larger than 0")
    group.add_argument("--sparse-optimizer-lr", type=float, default=argparse.SUPPRESS,
            help="sparse optimizer learning rate")
    group.add_argument("--max-grad-norm", type=float, default=argparse.SUPPRESS,
            help="maximum L2 norm of gradients")
    group.add_argument("--grad-norm-type", type=float, default=argparse.SUPPRESS,
            help="norm type for gradient clips")
    group.add_argument(
            "--use-node-embeddings",
            type=lambda x: (str(x).lower() in ['true', '1']),
            default=argparse.SUPPRESS,
            help="Whether to use extra learnable node embeddings")
    group.add_argument("--construct-feat-ntype", type=str, nargs="+",
            help="The node types whose features are constructed from neighbors' features.")
    group.add_argument("--construct-feat-encoder", type=str, default=argparse.SUPPRESS,
            help="The encoder used for constructing node features.")
    group.add_argument("--construct-feat-fanout", type=int, default=argparse.SUPPRESS,
            help="The fanout used for constructing node features.")
    group.add_argument("--wd-l2norm", type=float, default=argparse.SUPPRESS,
            help="weight decay l2 norm coef")
    group.add_argument("--alpha-l2norm", type=float, default=argparse.SUPPRESS,
            help="coef for scale unused weights l2norm")
    group.add_argument(
            "--use-self-loop",
            type=lambda x: (str(x).lower() in ['true', '1']),
            default=argparse.SUPPRESS,
            help="include self feature as a special relation")

    # control evaluation
    group.add_argument("--eval-batch-size", type=int, default=argparse.SUPPRESS,
            help="Mini-batch size for computing GNN embeddings in evaluation.")
    group.add_argument('--eval-frequency',
            type=int,
            default=argparse.SUPPRESS,
            help="How often to run the evaluation. "
                 "Every #eval-frequency iterations.")
    group.add_argument(
            '--no-validation',
            type=lambda x: (str(x).lower() in ['true', '1']),
            default=argparse.SUPPRESS,
            help="If no-validation is set to True, "
                 "there will be no evaluation during training.")
    # early stop
    group.add_argument("--early-stop-burnin-rounds",
            type=int, default=argparse.SUPPRESS,
            help="Burn-in rounds before start checking for the early stop condition.")
    group.add_argument("--early-stop-rounds",
            type=int, default=argparse.SUPPRESS,
            help="The number of rounds for validation scores to average to decide on early stop")
    group.add_argument("--early-stop-strategy",
            type=str, default=argparse.SUPPRESS,
            help="Specify the early stop strategy. "
            "It can be either consecutive_increase or average_increase")
    group.add_argument("--use-early-stop",
            type=bool, default=argparse.SUPPRESS,
            help='whether to use early stopping by monitoring the validation loss')
    return parser

def _add_lm_model_args(parser):
    group = parser.add_argument_group(title="lm model")
    group.add_argument("--lm-tune-lr", type=float, default=argparse.SUPPRESS,
            help="learning rate for fine-tuning language model")
    group.add_argument("--lm-train-nodes", type=int, default=argparse.SUPPRESS,
            help="number of nodes used in LM model fine-tuning")
    group.add_argument("--lm-infer-batch-size", type=int, default=argparse.SUPPRESS,
            help="Batch size used in LM model inference")
    group.add_argument("--freeze-lm-encoder-epochs", type=int, default=argparse.SUPPRESS,
            help="Before fine-tuning LM model, how many epochs we will take "
                 "to warmup a GNN model")
    group.add_argument("--max-seq-len", type=int, default=argparse.SUPPRESS,
                       help="The maximum of sequence length for distillation")
    group.add_argument("--cache-lm-embed",
            type=lambda x: (str(x).lower() in ['true', '1']),
            default=argparse.SUPPRESS,
            help="Whether to cache the LM embeddings in files. " + \
                    "If the LM embeddings have been saved before, load the saved embeddings " + \
                    "instead of computing the LM embeddings again.")
    return parser

def _add_rgat_args(parser):
    group = parser.add_argument_group(title="rgat")
    group.add_argument("--num-heads", type=int, default=argparse.SUPPRESS,
            help="number of attention heads")
    return parser

def _add_rgcn_args(parser):
    group = parser.add_argument_group(title="rgcn")
    group.add_argument("--num-bases", type=int, default=argparse.SUPPRESS,
            help="number of filter weight matrices, default: -1 [use all]")
    return parser

def _add_node_classification_args(parser):
    group = parser.add_argument_group(title="node classification")
    group.add_argument("--target-ntype", type=str, default=argparse.SUPPRESS,
                       help="the node type for prediction")
    group.add_argument("--label-field", type=str, default=argparse.SUPPRESS,
                       help="the label field in the data")
    group.add_argument(
            "--multilabel",
            type=lambda x: (str(x).lower() in ['true', '1']),
            default=argparse.SUPPRESS,
            help="Whether the task is a multi-label classifiction task")
    group.add_argument(
            "--multilabel-weights",
            type=str,
            default=argparse.SUPPRESS,
            help="Used to specify the weight of positive examples of each class in a "
            "multi-label classifiction task."
            "It is feed into th.nn.BCEWithLogitsLoss."
            "The weights should in following format 0.1,0.2,0.3,0.1,0.0 ")
    group.add_argument(
            "--imbalance-class-weights",
            type=str,
            default=argparse.SUPPRESS,
            help="Used to specify a manual rescaling weight given to each class "
            "in a single-label multi-class classification task."
            "It is feed into th.nn.CrossEntropyLoss or th.nn.BCEWithLogitsLoss."
            "The weights should be in the following format 0.1,0.2,0.3,0.1,0.0 ")
    group.add_argument("--num-classes", type=int, default=argparse.SUPPRESS,
                       help="The cardinality of labels in a classifiction task")
    group.add_argument("--return-proba", type=bool, default=argparse.SUPPRESS,
                       help="Whether to return the probabilities of all the predicted \
                       results or only the maximum one. Set True to return the \
                       probabilities. Set False to return the maximum one.")
    group.add_argument(
        "--use-pseudolabel",
        type=lambda x: (str(x).lower() in ['true', '1']),
        default=argparse.SUPPRESS,
        help="Whether use pseudolabeling for unlabeled nodes in semi-supervised training")
    return parser

def _add_edge_classification_args(parser):
    group = parser.add_argument_group(title="edge prediction")
    group.add_argument('--target-etype', nargs='+', type=str, default=argparse.SUPPRESS,
            help="The list of canonical etype that will be added as"
                "a training target with the target e type "
                "in this application, for example "
                "--train-etype query,clicks,asin or"
                "--train-etype query,clicks,asin query,search,asin if not specified"
                "then no aditional training target will "
                "be considered")
    group.add_argument("--decoder-edge-feat", nargs='+', type=str, default=argparse.SUPPRESS,
                       help="A list of edge features that can be used by a decoder to "
                            "enhance its performance. It can be in following format: "
                            "--decoder-edge-feat feat or "
                            "--decoder-edge-feat query,clicks,asin:feat0,feat1 "
                            "If not specified, decoder will not use edge feats")

    group.add_argument("--num-decoder-basis", type=int, default=argparse.SUPPRESS,
                       help="The number of basis for the decoder in edge prediction task")

    group.add_argument('--decoder-type', type=str, default=argparse.SUPPRESS,
                       help="Decoder type can either be  DenseBiDecoder or "
                            "MLPDecoder to specify the model decoder")

    group.add_argument(
            "--remove-target-edge-type",
            type=lambda x: (str(x).lower() in ['true', '1']),
            default=argparse.SUPPRESS,
            help="Whether to remove the target edge type for message passing")

    return parser

def _add_link_prediction_args(parser):
    group = parser.add_argument_group(title="link prediction")
    group.add_argument("--lp-decoder-type", type=str, default=argparse.SUPPRESS,
            help="Link prediction decoder type.")
    group.add_argument("--num-negative-edges", type=int, default=argparse.SUPPRESS,
            help="Number of edges consider for the negative batch of edges.")
    group.add_argument("--fixed-test-size", type=int, default=argparse.SUPPRESS,
            help="Fixed number of test data used in evaluation.")
    group.add_argument("--num-negative-edges-eval", type=int, default=argparse.SUPPRESS,
            help="Number of edges consider for the negative "
                 "batch of edges for the model evaluation. "
                 "If the MRR saturates at high values or has "
                 "large variance increase this number.")
    group.add_argument("--train-negative-sampler", type=str, default=argparse.SUPPRESS,
            help="The algorithm of sampling negative edges for link prediction.training ")
    group.add_argument("--eval-negative-sampler", type=str, default=argparse.SUPPRESS,
            help="The algorithm of sampling negative edges for link prediction evaluation")
    group.add_argument('--eval-etype', nargs='+', type=str, default=argparse.SUPPRESS)
    group.add_argument('--train-etype', nargs='+', type=str, default=argparse.SUPPRESS,
            help="The list of canonical etype that will be added as"
                "a training target with the target e type "
                "in this application for example "
                "--train-etype query,clicks,asin or"
                "--train-etype query,clicks,asin query,search,asin if not specified"
                "then no aditional training target will "
                "be considered")
    group.add_argument(
            '--exclude-training-targets',
            type=lambda x: (str(x).lower() in ['true', '1']),
            default=argparse.SUPPRESS,
            help="Whether to remove the training targets from the "
                 "computation graph before the forward pass.")
    group.add_argument('--reverse-edge-types-map',
            nargs='+', type=str, default=argparse.SUPPRESS,
            help="A list of reverse egde type info. Each information is in the following format:"
                    "<head,relation,reverse relation,tail>, for example "
                    "--reverse-edge-types-map query,adds,rev-adds,asin or"
                    "--reverse-edge-types-map query,adds,rev-adds,asin "
                    "query,clicks,rev-clicks,asin")
    group.add_argument(
            "--gamma",
            type=float,
            default=argparse.SUPPRESS,
            help="Used in DistMult score func"
    )
    group.add_argument("--lp-loss-func", type=str, default=argparse.SUPPRESS,
            help="Link prediction loss function.")
    group.add_argument("--contrastive-loss-temperature", type=float, default=argparse.SUPPRESS,
            help="Temperature of link prediction contrastive loss.")
    group.add_argument("--lp-embed-normalizer", type=str, default=argparse.SUPPRESS,
            help="Normalization method used to normalize node embeddings in"
                 "link prediction. Supported methods "
                 f"include {GRAPHSTORM_LP_EMB_NORMALIZATION_METHODS}")
    group.add_argument("--lp-edge-weight-for-loss", nargs='+', type=str, default=argparse.SUPPRESS,
            help="Edge feature field name for edge weights. It can be in following format: "
            "1) '--lp-edge-weight-for-loss feat_name': global feature name, "
            "if all edge types use the same edge weight field."
            "The corresponding feature name is <feat_name>"
            "2)'--lp-edge-weight-for-loss query,adds,asin:weight0 query,clicks,asin:weight1 ..."
            "Different edge types have different weight fields.")
    group.add_argument("--model-select-etype", type=str, default=argparse.SUPPRESS,
            help="Canonical edge type used for selecting best model during "
                 "link prediction training. It can be in following format:"
                "1) '--model-select-etype ALL': Use the average of the evaluation "
                "metrics of each edge type to select the best model"
                "2) '--model-select-etype query,adds,item': Use the evaluation "
                "metric of the edge type (query,adds,item) to select the best model")
    group.add_argument("--train-etypes-negative-dstnode", nargs='+',
            type=str, default=argparse.SUPPRESS,
            help="Edge feature field name for user defined negative destination ndoes "
            "for training. The negative nodes are used to construct hard negative edges "
            "by corrupting positive edges' destination nodes."
            "It can be in following format: "
            "1) '--train-etypes-negative-dstnode negative_nid_field', "
            "if all edge types use the same negative destination node filed."
            "2) '--train-etypes-negative-dstnode query,adds,asin:neg0 query,clicks,asin:neg1 ...'"
            "Different edge types have different negative destination node fields."
            )
    group.add_argument("--eval-etypes-negative-dstnode", nargs='+',
            type=str, default=argparse.SUPPRESS,
            help="Edge feature field name for user defined negative destination ndoes "
            "for evaluation. The negative nodes are used to construct negative edges "
            "by corrupting test edges' destination nodes."
            "It can be in following format: "
            "1) '--eval-etypes-negative-dstnode negative_nid_field', "
            "if all edge types use the same negative destination node filed."
            "2) '--eval-etypes-negative-dstnode query,adds,asin:neg0 query,clicks,asin:neg1 ...'"
            "Different edge types have different negative destination node fields."
            )
    group.add_argument("--num-train-hard-negatives", nargs='+',
            type=str, default=argparse.SUPPRESS,
            help="Number of hard negatives for each edge type during training."
            "It can be in following format: "
            "1) '--num-train-hard-negatives 10', "
            "if all edge types use the same number of hard negatives."
            "2) '--num-train-hard-negatives query,adds,asin:5 query,clicks,asin:10 ...'"
            "Different edge types have different number of hard negatives.")

    return parser

def _add_task_general_args(parser):
    group = parser.add_argument_group(title="train task")
    group.add_argument('--eval-metric', nargs='+', type=str, default=argparse.SUPPRESS,
            help="The list of canonical etype that will be added as"
                "the evaluation metric used. Supported metrics are accuracy,"
                "precision_recall, or roc_auc multiple metrics"
                "can be specified e.g. --eval-metric accuracy precision_recall")
    group.add_argument('--report-eval-per-type', type=bool, default=argparse.SUPPRESS,
            help="Whether report evaluation metrics per node type or edge type."
                 "If True, report evaluation results for each node type/edge type."
                 "If False, report an average evaluation result.")
    return parser

def _add_inference_args(parser):
    group = parser.add_argument_group(title="infer")
    group.add_argument("--save-prediction-path", type=str, default=argparse.SUPPRESS,
                       help="Where to save the prediction results.")
    return parser

def _add_distill_args(parser):
    group = parser.add_argument_group(title="distill")
    group.add_argument("--textual-data-path", type=str, default=argparse.SUPPRESS,
                       help="Where to load the textual data for distillation.")
    group.add_argument("--max-distill-step", type=int, default=argparse.SUPPRESS,
                       help="The maximum of training step for each node type for distillation")
    return parser

# Users can add their own udf parser<|MERGE_RESOLUTION|>--- conflicted
+++ resolved
@@ -277,12 +277,8 @@
         task_weight = task_config["task_weight"]
         assert task_weight > 0, f"task_weight should be larger than 0, but get {task_weight}"
 
-<<<<<<< HEAD
-        batch_size = self.batch_size if "batch_size" not in task_config else task_config["batch_size"]
-=======
         batch_size = self.batch_size \
             if "batch_size" not in task_config else task_config["batch_size"]
->>>>>>> 6e7c93e9
         return mask_fields, task_weight, batch_size
 
     def _parse_node_classification_task(self, task_config):
@@ -437,8 +433,6 @@
 
     def _parse_multi_tasks(self, multi_task_config):
         """ Parse multi-task configuration
-<<<<<<< HEAD
-=======
 
         The Yaml config for multi-task learning looks like:
 
@@ -473,7 +467,6 @@
         ----------
         multi_task_config: list
             A list of configs for multiple tasks.
->>>>>>> 6e7c93e9
         """
         assert len(multi_task_config) > 1, \
             "There must be at least two tasks"
