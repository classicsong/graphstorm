--- conflicted
+++ resolved
@@ -25,14 +25,8 @@
 from ..model.gnn import do_full_graph_inference, GSgnnModelBase, GSgnnModel
 from .gsgnn_trainer import GSgnnTrainer
 
-<<<<<<< HEAD
-from ..utils import sys_tracker
-from ..utils import rt_profiler
-from ..utils import get_rank
-=======
 from ..utils import sys_tracker, rt_profiler
 from ..utils import barrier, is_distributed
->>>>>>> b199d281
 
 class GSgnnLinkPredictionTrainer(GSgnnTrainer):
     """ Link prediction trainer.
@@ -98,12 +92,6 @@
                     "Only GSgnnModel supports full-graph inference."
         # with freeze_input_layer_epochs is 0, computation graph will not be changed.
         static_graph = freeze_input_layer_epochs == 0
-<<<<<<< HEAD
-        model = DistributedDataParallel(self._model, device_ids=[self.device],
-                                        output_device=self.device,
-                                        find_unused_parameters=True,
-                                        static_graph=static_graph)
-=======
         on_cpu = self.device == th.device('cpu')
         if is_distributed():
             model = DistributedDataParallel(self._model,
@@ -113,7 +101,6 @@
                                             static_graph=static_graph)
         else:
             model = self._model
->>>>>>> b199d281
         device = model.device
         data = train_loader.data
 
@@ -283,16 +270,8 @@
                                       edge_mask=edge_mask_for_gnn_embeddings,
                                       task_tracker=self.task_tracker)
         sys_tracker.check('compute embeddings')
-<<<<<<< HEAD
-        device = self.device
-        if val_loader is not None:
-            val_scores = lp_mini_batch_predict(model, emb, val_loader, device)
-        else:
-            val_scores = None
-=======
         val_scores = lp_mini_batch_predict(model, emb, val_loader, self.device) \
             if val_loader is not None else None
->>>>>>> b199d281
         sys_tracker.check('after_val_score')
         if test_loader is not None:
             test_scores = lp_mini_batch_predict(model, emb, test_loader, self.device)
