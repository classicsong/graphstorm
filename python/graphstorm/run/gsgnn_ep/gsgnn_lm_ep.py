--- conflicted
+++ resolved
@@ -81,10 +81,6 @@
     if trainer.rank == 0:
         tracker.log_params(config.__dict__)
     trainer.setup_task_tracker(tracker)
-<<<<<<< HEAD
-
-=======
->>>>>>> b199d281
     dataloader = GSgnnEdgeDataLoader(train_data, train_data.train_idxs, fanout=[],
                                      batch_size=config.batch_size, device=device, train_task=True,
                                      remove_target_edge_type=False,
