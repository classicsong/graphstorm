--- conflicted
+++ resolved
@@ -83,10 +83,6 @@
     if trainer.rank == 0:
         tracker.log_params(config.__dict__)
     trainer.setup_task_tracker(tracker)
-<<<<<<< HEAD
-
-=======
->>>>>>> b199d281
     dataloader = GSgnnEdgeDataLoader(train_data, train_data.train_idxs, fanout=config.fanout,
                                      batch_size=config.batch_size, device=device, train_task=True,
                                      reverse_edge_types_map=config.reverse_edge_types_map,
