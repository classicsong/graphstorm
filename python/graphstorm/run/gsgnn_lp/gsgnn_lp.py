--- conflicted
+++ resolved
@@ -23,10 +23,6 @@
 from graphstorm.config import GSConfig
 from graphstorm.trainer import GSgnnLinkPredictionTrainer
 from graphstorm.dataloading import GSgnnData
-<<<<<<< HEAD
-
-=======
->>>>>>> f0b949cb
 from graphstorm.eval import GSgnnMrrLPEvaluator, GSgnnPerEtypeMrrLPEvaluator
 from graphstorm.model.utils import save_full_node_embeddings
 from graphstorm.model import do_full_graph_inference
@@ -98,13 +94,8 @@
         tracker.log_params(config.__dict__)
     trainer.setup_task_tracker(tracker)
 
-<<<<<<< HEAD
-
-=======
     dataloader_cls = gs.get_builtin_lp_train_dataloader_class(config)
->>>>>>> f0b949cb
     train_idxs = train_data.get_edge_train_set(config.train_etype)
-    dataloader_cls = gs.get_lp_train_sampler(config)
     dataloader = dataloader_cls(train_data, train_idxs, config.fanout,
                                 config.batch_size, config.num_negative_edges,
                                 node_feats=config.node_feat_name,
@@ -118,15 +109,10 @@
                                 num_hard_negs=config.num_train_hard_negatives)
 
     # TODO(zhengda) let's use full-graph inference for now.
-<<<<<<< HEAD
-
-=======
     test_dataloader_cls = gs.get_builtin_lp_eval_dataloader_class(config)
->>>>>>> f0b949cb
     val_dataloader = None
     test_dataloader = None
     val_idxs = train_data.get_edge_val_set(config.eval_etype)
-    test_dataloader_cls = gs.get_lp_eval_sampler(config)
     if len(val_idxs) > 0:
         if config.eval_etypes_negative_dstnode is not None:
             val_dataloader = test_dataloader_cls(train_data, val_idxs,
