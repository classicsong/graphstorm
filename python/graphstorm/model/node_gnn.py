--- conflicted
+++ resolved
@@ -325,15 +325,9 @@
 
 def run_node_mini_batch_predict(decoder, emb, loader, device,
                                 return_proba=True, return_label=False):
-<<<<<<< HEAD
-    """ Perform mini-batch prediction with the given decoder.
-
-        Note: caller should call model.eval() before calling this function
-=======
     """ Perform mini-batch node prediction with the given decoder.
 
         Note: callers should call model.eval() before calling this function
->>>>>>> 958e2b96
         and call model.train() after when doing training.
 
     Parameters
