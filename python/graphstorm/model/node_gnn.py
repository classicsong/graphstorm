"""
    Copyright 2023 Contributors

    Licensed under the Apache License, Version 2.0 (the "License");
    you may not use this file except in compliance with the License.
    You may obtain a copy of the License at

       http://www.apache.org/licenses/LICENSE-2.0

    Unless required by applicable law or agreed to in writing, software
    distributed under the License is distributed on an "AS IS" BASIS,
    WITHOUT WARRANTIES OR CONDITIONS OF ANY KIND, either express or implied.
    See the License for the specific language governing permissions and
    limitations under the License.

    GNN model for node prediction task in GraphStorm.
"""
import time
import logging
import abc
import torch as th

from .gnn import GSgnnModel, GSgnnModelBase
from .gnn_encoder_base import prepare_for_wholegraph
from .utils import append_to_dict
from ..utils import is_distributed, get_rank, is_wholegraph

class GSgnnNodeModelInterface:
    """ The interface for GraphStorm node prediction model.

    This interface defines two main methods for training and inference.
    """
    @abc.abstractmethod
    def forward(self, blocks, node_feats, edge_feats,
        labels, input_nodes=None):
        """ The forward function for node prediction.

        This method is used for training. It takes a mini-batch, including
        the graph structure, node features, edge features and node labels and
        computes the loss of the model in the mini-batch.

        Parameters
        ----------
        blocks : list of DGLBlock
            The message passing graph for computing GNN embeddings.
        node_feats : dict of Tensors
            The input node features of the message passing graphs.
        edge_feats : dict of Tensors
            The input edge features of the message passing graphs.
        labels: dict of Tensor
            The labels of the predicted nodes.
        input_nodes: dict of Tensors
            The input nodes of a mini-batch.

        Returns
        -------
        The loss of prediction.
        """

    @abc.abstractmethod
    def predict(self, blocks, node_feats, edge_feats, input_nodes, return_proba):
        """ Make prediction on the nodes with GNN.

        Parameters
        ----------
        blocks : list of DGLBlock
            The message passing graph for computing GNN embeddings.
        node_feats : dict of Tensors
            The node features of the message passing graphs.
        edge_feats : dict of Tensors
            The edge features of the message passing graphs.
        input_nodes: dict of Tensors
            The input nodes of a mini-batch.
        return_proba : bool
            Whether or not to return all the predicted results or only the maximum one

        Returns
        -------
        Tensor or dict of Tensor:
            GNN prediction results. Return all the results when return_proba is true
            otherwise return the maximum result.
        Tensor or dict of Tensor:
            The GNN embeddings.
        """

# pylint: disable=abstract-method
class GSgnnNodeModelBase(GSgnnNodeModelInterface,
                         GSgnnModelBase):
    """ The base class for node-prediction GNN

    When a user wants to define a node prediction GNN model and train the model
    in GraphStorm, the model class needs to inherit from this base class.
    A user needs to implement some basic methods including `forward`, `predict`,
    `save_model`, `restore_model` and `create_optimizer`.
    """


class GSgnnNodeModel(GSgnnModel, GSgnnNodeModelInterface):
    """ GraphStorm GNN model for node prediction tasks

    Parameters
    ----------
    alpha_l2norm : float
        The alpha for L2 normalization.
    """
    def __init__(self, alpha_l2norm):
        super(GSgnnNodeModel, self).__init__()
        self.alpha_l2norm = alpha_l2norm

    def forward(self, blocks, node_feats, _, labels, input_nodes=None):
        """ The forward function for node prediction.

        This GNN model doesn't support edge features for now.
        """
        alpha_l2norm = self.alpha_l2norm
        if blocks is None or len(blocks) == 0:
            # no GNN message passing
            encode_embs = self.comput_input_embed(input_nodes, node_feats)
        else:
            encode_embs = self.compute_embed_step(blocks, node_feats, input_nodes)
        # Call emb normalization.
        # the default behavior is doing nothing.
        encode_embs = self.normalize_node_embs(encode_embs)

        target_ntypes = list(labels.keys())
        # compute loss for each node type and aggregate per node type loss
        pred_loss = 0
        for target_ntype in target_ntypes:
            assert target_ntype in encode_embs, f"Node type {target_ntype} not in encode_embs"
            assert target_ntype in labels, f"Node type {target_ntype} not in labels"
            emb = encode_embs[target_ntype]
            ntype_labels = labels[target_ntype]
            if isinstance(self.decoder, th.nn.ModuleDict):
                assert target_ntype in self.decoder, f"Node type {target_ntype} not in decoder"
                decoder = self.decoder[target_ntype]
            else:
                decoder = self.decoder
            ntype_logits = decoder(emb)
            if isinstance(self.loss_func, th.nn.ModuleDict):
                assert target_ntype in self.loss_func, \
                    f"Node type {target_ntype} not in loss function"
                loss_func = self.loss_func[target_ntype]
            else:
                loss_func = self.loss_func
            pred_loss += loss_func(ntype_logits, ntype_labels)
        # add regularization loss to all parameters to avoid the unused parameter errors
        reg_loss = th.tensor(0.).to(pred_loss.device)
        # L2 regularization of dense parameters
        for d_para in self.get_dense_params():
            reg_loss += d_para.square().sum()

        # weighted addition to the total loss
        return pred_loss + alpha_l2norm * reg_loss

    def predict(self, blocks, node_feats, _, input_nodes, return_proba):
        """ Make prediction on the nodes with GNN.
        """
        if blocks is None or len(blocks) == 0:
            # no GNN message passing in encoder
            encode_embs = self.comput_input_embed(input_nodes, node_feats)
        else:
            encode_embs = self.compute_embed_step(blocks, node_feats, input_nodes)
        # Call emb normalization.
        # the default behavior is doing nothing.
        encode_embs = self.normalize_node_embs(encode_embs)

        target_ntypes = list(encode_embs.keys())
        # predict for each node type
        predicts = {}
        for target_ntype in target_ntypes:
            if isinstance(self.decoder, th.nn.ModuleDict):
                assert target_ntype in self.decoder, \
                    f"Node type {target_ntype} not in decoder"
                decoder = self.decoder[target_ntype]
            else:
                decoder = self.decoder
            if return_proba:
                predicts[target_ntype] = decoder.predict_proba(encode_embs[target_ntype])
            else:
                predicts[target_ntype] = decoder.predict(encode_embs[target_ntype])
        return predicts, encode_embs

def node_mini_batch_gnn_predict(model, loader, return_proba=True, return_label=False):
    """ Perform mini-batch prediction on a GNN model.

    Parameters
    ----------
    model : GSgnnModel
        The GraphStorm GNN model
    loader : GSgnnNodeDataLoader
        The GraphStorm dataloader
    return_proba : bool
        Whether or not to return all the predictions or the maximum prediction
    return_label : bool
        Whether or not to return labels

    Returns
    -------
    dict of Tensor :
        GNN prediction results. Return all the results when return_proba is true
        otherwise return the maximum result.
    dict of Tensor : GNN embeddings.
    dict of Tensor : labels if return_labels is True
    """
    if get_rank() == 0:
        logging.debug("Perform mini-batch inference for node prediction.")
    device = model.device
    data = loader.data
    g = data.g
    preds = {}

    if return_label:
        assert loader.label_field is not None, \
            "Return label is required, but the label field is not provided when" \
            "initlaizing the loader."

    embs = {}
    labels = {}
    model.eval()

    len_dataloader = max_num_batch = len(loader)
    tensor = th.tensor([len_dataloader], device=device)
    if is_distributed():
        th.distributed.all_reduce(tensor, op=th.distributed.ReduceOp.MAX)
        max_num_batch = tensor[0]

    dataloader_iter = iter(loader)

    with th.no_grad():
        # WholeGraph does not support imbalanced batch numbers across processes/trainers
        # TODO (IN): Fix dataloader to have the same number of minibatches
        for iter_l in range(max_num_batch):
            iter_start = time.time()
            tmp_keys = []
            blocks = None
            if iter_l < len_dataloader:
                input_nodes, seeds, blocks = next(dataloader_iter)
                if not isinstance(input_nodes, dict):
                    assert len(g.ntypes) == 1
                    input_nodes = {g.ntypes[0]: input_nodes}
            if is_wholegraph():
                tmp_keys = [ntype for ntype in g.ntypes if ntype not in input_nodes]
                prepare_for_wholegraph(g, input_nodes)
            nfeat_fields = loader.node_feat_fields
            input_feats = data.get_node_feats(input_nodes, nfeat_fields, device)
            if blocks is None:
                continue
            # Remove additional keys (ntypes) added for WholeGraph compatibility
            for ntype in tmp_keys:
                del input_nodes[ntype]
            blocks = [block.to(device) for block in blocks]
            pred, emb = model.predict(blocks, input_feats, None, input_nodes, return_proba)
            label_field = loader.label_field
            label = data.get_node_feats(seeds, label_field)
            if return_label:
                append_to_dict(label, labels)

            # pred can be a Tensor or a dict of Tensor
            # emb can be a Tensor or a dict of Tensor
            if isinstance(pred, dict):
                append_to_dict(pred, preds)
            else:
                assert len(seeds) == 1, \
                    f"Expect prediction results of multiple node types {label.keys()}" \
                    f"But only get results of one node type"
                ntype = list(seeds.keys())[0]
                append_to_dict({ntype: pred}, preds)

            if isinstance(emb, dict):
                append_to_dict(emb, embs)
            else: # in case model (e.g., llm encoder) only output a tensor without ntype
                ntype = list(seeds.keys())[0]
                append_to_dict({ntype: emb}, embs)
            if get_rank() == 0 and iter_l % 20 == 0:
                logging.debug("iter %d out of %d: takes %.3f seconds",
                              iter_l, max_num_batch, time.time() - iter_start)

    model.train()
    for ntype, ntype_pred in preds.items():
        preds[ntype] = th.cat(ntype_pred)
    for ntype, ntype_emb in embs.items():
        embs[ntype] = th.cat(ntype_emb)
    if return_label:
        for ntype, ntype_label in labels.items():
            labels[ntype] = th.cat(ntype_label)
        return preds, embs, labels
    else:
        return preds, embs, None

def node_mini_batch_predict(model, emb, loader, return_proba=True, return_label=False):
    """ Perform mini-batch prediction.

    Parameters
    ----------
    model : GSgnnModel
        The GraphStorm GNN model
    emb : dict of Tensor
        The GNN embeddings
    loader : GSgnnNodeDataLoader
        The GraphStorm dataloader
    return_proba : bool
        Whether or not to return all the predictions or the maximum prediction
    return_label : bool
        Whether or not to return labels.

    Returns
    -------
    dict of Tensor :
        Prediction results.
    dict of Tensor :
        Labels if return_labels is True
    """
    device = model.device
    decoder = model.decoder
    model.eval()
    preds, labels = \
        run_node_mini_batch_predict(decoder,
                                    emb,
                                    loader,
                                    device,
                                    return_proba,
                                    return_label)
    model.train()
    return preds, labels

def run_node_mini_batch_predict(decoder, emb, loader, device,
                                return_proba=True, return_label=False):
    """ Perform mini-batch prediction.

        Note: caller should call model.eval() before calling this function
        and call model.train() after when doing training.

    Parameters
    ----------
    decoder : GSNodeDecoder
        The GraphStorm node decoder
    emb : dict of Tensor
        The GNN embeddings
    loader : GSgnnNodeDataLoader
        The GraphStorm dataloader
    device: th.device
        Device used to compute prediction result
    return_proba : bool
        Whether or not to return all the predictions or the maximum prediction
    return_label : bool
        Whether or not to return labels.

    Returns
    -------
    dict of Tensor :
        Prediction results.
    dict of Tensor :
        Labels if return_labels is True
    """
    data = loader.data

    if return_label:
        assert loader.label_field is not None, \
            "Return label is required, but the label field is not provided when" \
            "initlaizing the inference dataloader."

    preds = {}
    labels = {}
    # TODO(zhengda) I need to check if the data loader only returns target nodes.
    with th.no_grad():
<<<<<<< HEAD
        for _, seeds, _ in loader:
            for ntype, seed_nodes in seeds.items():
                if isinstance(decoder, th.nn.ModuleDict):
                    assert ntype in decoder, f"Node type {ntype} not in decoder"
                    decoder = decoder[ntype]
=======
        for _, seeds, _ in loader: # seeds are target nodes
            for ntype, seed_nodes in seeds.items():
                if isinstance(model.decoder, th.nn.ModuleDict):
                    assert ntype in model.decoder, f"Node type {ntype} not in decoder"
                    decoder = model.decoder[ntype]
                else:
                    decoder = model.decoder
>>>>>>> bcb9d1dc
                if return_proba:
                    pred = decoder.predict_proba(emb[ntype][seed_nodes].to(device))
                else:
                    pred = decoder.predict(emb[ntype][seed_nodes].to(device))
                if ntype in preds:
                    preds[ntype].append(pred.cpu())
                else:
                    preds[ntype] = [pred.cpu()]
                if return_label:
                    label_field = loader.label_field
                    lbl = data.get_node_feats(seeds, label_field)
                    if ntype in labels:
                        labels[ntype].append(lbl[ntype])
                    else:
                        labels[ntype] = [lbl[ntype]]

    for ntype, ntype_pred in preds.items():
        preds[ntype] = th.cat(ntype_pred)
    if return_label:
        for ntype, ntype_label in labels.items():
            labels[ntype] = th.cat(ntype_label)
        return preds, labels
    else:
        return preds, None<|MERGE_RESOLUTION|>--- conflicted
+++ resolved
@@ -363,13 +363,6 @@
     labels = {}
     # TODO(zhengda) I need to check if the data loader only returns target nodes.
     with th.no_grad():
-<<<<<<< HEAD
-        for _, seeds, _ in loader:
-            for ntype, seed_nodes in seeds.items():
-                if isinstance(decoder, th.nn.ModuleDict):
-                    assert ntype in decoder, f"Node type {ntype} not in decoder"
-                    decoder = decoder[ntype]
-=======
         for _, seeds, _ in loader: # seeds are target nodes
             for ntype, seed_nodes in seeds.items():
                 if isinstance(model.decoder, th.nn.ModuleDict):
@@ -377,7 +370,6 @@
                     decoder = model.decoder[ntype]
                 else:
                     decoder = model.decoder
->>>>>>> bcb9d1dc
                 if return_proba:
                     pred = decoder.predict_proba(emb[ntype][seed_nodes].to(device))
                 else:
