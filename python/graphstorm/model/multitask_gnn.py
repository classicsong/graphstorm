"""
    Copyright Amazon.com, Inc. or its affiliates. All Rights Reserved.

    Licensed under the Apache License, Version 2.0 (the "License").
    You may not use this file except in compliance with the License.
    You may obtain a copy of the License at

        http://www.apache.org/licenses/LICENSE-2.0

    Unless required by applicable law or agreed to in writing, software
    distributed under the License is distributed on an "AS IS" BASIS,
    WITHOUT WARRANTIES OR CONDITIONS OF ANY KIND, either express or implied.
    See the License for the specific language governing permissions and
    limitations under the License.

    GNN model for multi-task learning in GraphStorm
"""
import abc
import logging
import torch as th
from torch import nn

from ..config import (BUILTIN_TASK_NODE_CLASSIFICATION,
                      BUILTIN_TASK_NODE_REGRESSION,
                      BUILTIN_TASK_EDGE_CLASSIFICATION,
                      BUILTIN_TASK_EDGE_REGRESSION,
                      BUILTIN_TASK_LINK_PREDICTION)
from .gnn import GSgnnModel


from .node_gnn import run_node_mini_batch_predict
from .edge_gnn import run_edge_mini_batch_predict
from .lp_gnn import run_lp_mini_batch_predict


class GSgnnMultiTaskModelInterface:
    """ The interface for GraphStorm multi-task learning.

    This interface defines two main methods for training and inference.
    """
    @abc.abstractmethod
    def forward(self, task_mini_batches):
        """ The forward function for multi-task learning

        This method is used for training, It runs model forword
        on a mini-batch for one task at a time.
        The loss of the model in the mini-batch is returned.

        Parameters
        ----------
        task_mini_batches: list
            Mini-batches.

        Return
        ------
        The loss of prediction.
        """

    @abc.abstractmethod
    def predict(self, task_id, mini_batch):
        """ The forward function for multi-task prediction.

        This method is used for inference, It runs model forword
        on a mini-batch for one task at a time.
        The prediction result is returned.

        Parameters
        ----------
        task_id: str
            Task ID.
        mini_batch: tuple
            Mini-batch info.

        Returns
        -------
        Tensor or dict of Tensor:
            the prediction results.
        """

class GSgnnMultiTaskSharedEncoderModel(GSgnnModel, GSgnnMultiTaskModelInterface):
    """ GraphStorm GNN model for multi-task learning
    with a shared encoder model and separate decoder models for each task.

    Parameters
    ----------
    alpha_l2norm : float
        The alpha for L2 normalization.
    """
    def __init__(self, alpha_l2norm):
        super(GSgnnMultiTaskSharedEncoderModel, self).__init__()
        self._alpha_l2norm = alpha_l2norm
        self._task_pool = {}
        self._decoder = nn.ModuleDict()

    def add_task(self, task_id, task_type,
                 decoder, loss_func):
        """ Add a task into the multi-task pool

        Parameters
        ----------
        task_id: str
            Task ID.
        task_type: str
            Task type.
        decoder: GSNodeDecoder or
                 GSEdgeDecoder or
                 LinkPredictNoParamDecoder or
                 LinkPredictLearnableDecoder
            Task decoder.
        loss_func: func
            Loss function.
        """
        assert task_id not in self._task_pool, \
            f"Task {task_id} already exists"
        logging.info("Setup task %s", task_id)
        self._task_pool[task_id] = (task_type, loss_func)
        self._decoder[task_id] = decoder

    @property
    def alpha_l2norm(self):
        """Get parameter norm params
        """
        return self._alpha_l2norm

    @property
    def task_pool(self):
        """ Get task pool
        """
        return self._task_pool

    @property
    def task_decoders(self):
        """ Get task decoders
        """
        return self._decoder

    def _run_mini_batch(self, task_info, mini_batch):
<<<<<<< HEAD
        """ Run mini_batch forward
=======
        """ Run mini_batch forward.
>>>>>>> 3a981317
        """
        if task_info.task_type in \
            [BUILTIN_TASK_NODE_CLASSIFICATION, BUILTIN_TASK_NODE_REGRESSION]:
            # Order follow GSgnnNodeModelInterface.forward
            blocks, input_feats, edge_feats, lbl,input_nodes = mini_batch
            loss = self._forward(task_info.task_id,
                                 (blocks, input_feats, edge_feats, input_nodes),
                                 lbl)

        elif task_info.task_type in \
            [BUILTIN_TASK_EDGE_CLASSIFICATION, BUILTIN_TASK_EDGE_REGRESSION]:
            # Order follow GSgnnEdgeModelInterface.forward
            blocks, target_edges, node_feats, edge_feats, \
                edge_decoder_feats, lbl, input_nodes = mini_batch
            loss = self._forward(task_info.task_id,
                                 (blocks, node_feats, None, input_nodes),
                                 (target_edges, edge_decoder_feats, lbl))

        elif task_info.task_type == BUILTIN_TASK_LINK_PREDICTION:
            # Order follow GSgnnLinkPredictionModelInterface.forward
            blocks, pos_graph, neg_graph, node_feats, edge_feats, \
            pos_edge_feats, neg_edge_feats, input_nodes = mini_batch

            loss = self._forward(task_info.task_id,
                                 (blocks, node_feats, edge_feats, input_nodes),
                                 (pos_graph, neg_graph, pos_edge_feats, neg_edge_feats))
        else:
            raise TypeError(f"Unknown task {task_info}")

        return loss, task_info.task_config.task_weight

    def forward(self, task_mini_batches):
<<<<<<< HEAD
        losses = []
        for (task_info, mini_batch) in task_mini_batches:
            loss, weight = self._run_mini_batch(task_info, mini_batch)
            losses.append((loss, weight))

            reg_loss = th.tensor(0.).to(losses[0][0].device)
            for d_para in self.get_dense_params():
                reg_loss += d_para.square().sum()
            alpha_l2norm = self.alpha_l2norm

            mt_loss = reg_loss * alpha_l2norm
            for loss, weight in losses:
                mt_loss += loss * weight
        return mt_loss

    # pylint: disable=unused-argument
    def _forward(self, task_id, encoder_data, decoder_data):
=======
>>>>>>> 3a981317
        """ The forward function for multi-task learning
            It will iterate over the mini-batches and call
            forward for each task.
        """
        losses = []
        for (task_info, mini_batch) in task_mini_batches:
            loss, weight = self._run_mini_batch(task_info, mini_batch)
            losses.append((loss, weight))

            reg_loss = th.tensor(0.).to(losses[0][0].device)
            for d_para in self.get_dense_params():
                reg_loss += d_para.square().sum()
            alpha_l2norm = self.alpha_l2norm

            mt_loss = reg_loss * alpha_l2norm
            for loss, weight in losses:
                mt_loss += loss * weight
        return mt_loss

    # pylint: disable=unused-argument
    def _forward(self, task_id, encoder_data, decoder_data):
        """ The forward function to run forward for a specific
            task with task_id.

        Parameters
        ----------
        task_id: str
            Task ID.
        encoder_data: tuple
            The input data for the encoder.
        decoder_data: tuple
            The input for the decoder.
        """
        assert task_id in self.task_pool, \
            f"Unknown task: {task_id} in multi-task learning." \
            f"Existing tasks are {self.task_pool.keys()}"

        # message passing graph, node features, edge features, seed nodes
        blocks, node_feats, _, input_nodes = encoder_data
        if blocks is None or len(blocks) == 0:
            # no GNN message passing
            encode_embs = self.comput_input_embed(input_nodes, node_feats)
        else:
            # GNN message passing
            encode_embs = self.compute_embed_step(blocks, node_feats, input_nodes)

        # Call emb normalization.
        encode_embs = self.normalize_node_embs(encode_embs)

        task_type, loss_func = self.task_pool[task_id]
        task_decoder = self.decoder[task_id]

        if task_type in [BUILTIN_TASK_NODE_CLASSIFICATION, BUILTIN_TASK_NODE_REGRESSION]:
            labels = decoder_data
            assert len(labels) == 1, \
                "In multi-task learning, only support do prediction " \
                "on one node type for a single node task."
            pred_loss = 0
            target_ntype = list(labels.keys())[0]

            assert target_ntype in encode_embs, f"Node type {target_ntype} not in encode_embs"
            assert target_ntype in labels, f"Node type {target_ntype} not in labels"
            emb = encode_embs[target_ntype]
            ntype_labels = labels[target_ntype]
            ntype_logits = task_decoder(emb)
            pred_loss = loss_func(ntype_logits, ntype_labels)

            return pred_loss
        elif task_type in [BUILTIN_TASK_EDGE_CLASSIFICATION, BUILTIN_TASK_EDGE_REGRESSION]:
            batch_graph, target_edge_feats, labels = decoder_data
            assert len(labels) == 1, \
                "In multi-task learning, only support do prediction " \
                "on one edge type for a single edge task."
            pred_loss = 0
            target_etype = list(labels.keys())[0]
            logits = task_decoder(batch_graph, encode_embs, target_edge_feats)
            pred_loss = loss_func(logits, labels[target_etype])

            return pred_loss
        elif task_type == BUILTIN_TASK_LINK_PREDICTION:
            pos_graph, neg_graph, pos_edge_feats, neg_edge_feats = decoder_data

            pos_score = task_decoder(pos_graph, encode_embs, pos_edge_feats)
            neg_score = task_decoder(neg_graph, encode_embs, neg_edge_feats)
            assert pos_score.keys() == neg_score.keys(), \
                "Positive scores and Negative scores must have edges of same" \
                f"edge types, but get {pos_score.keys()} and {neg_score.keys()}"
            pred_loss = loss_func(pos_score, neg_score)
            return pred_loss
        else:
            raise TypeError(f"Unknow task type {task_type}")

    def predict(self, task_id, mini_batch, return_proba=False):
        """ The forward function for multi-task inference
        """
        assert task_id in self.task_pool, \
            f"Unknown task: {task_id} in multi-task learning." \
            f"Existing tasks are {self.task_pool.keys()}"

        encoder_data, decoder_data = mini_batch
        # message passing graph, node features, edge features, seed nodes
        blocks, node_feats, _, input_nodes = encoder_data
        if blocks is None or len(blocks) == 0:
            # no GNN message passing
            encode_embs = self.comput_input_embed(input_nodes, node_feats)
        else:
            # GNN message passing
            encode_embs = self.compute_embed_step(blocks, node_feats, input_nodes)

        # Call emb normalization.
        encode_embs = self.normalize_node_embs(encode_embs)

        task_type, _ = self.task_pool[task_id]
        task_decoder = self.decoder[task_id]

        if task_type in [BUILTIN_TASK_NODE_CLASSIFICATION, BUILTIN_TASK_NODE_REGRESSION]:
            assert len(encode_embs) == 1, \
                "In multi-task learning, only support do prediction " \
                "on one node type for a single node task."
            target_ntype = list(encode_embs.keys())[0]
            predicts = {}
            if return_proba:
                predicts[target_ntype] = task_decoder.predict_proba(encode_embs[target_ntype])
            else:
                predicts[target_ntype] = task_decoder.predict(encode_embs[target_ntype])
            return predicts
        elif task_type in [BUILTIN_TASK_EDGE_CLASSIFICATION, BUILTIN_TASK_EDGE_REGRESSION]:
            batch_graph, target_edge_feats, _ = decoder_data
            if return_proba:
                return task_decoder.predict_proba(batch_graph, encode_embs, target_edge_feats)
            return task_decoder.predict(batch_graph, encode_embs, target_edge_feats)
        elif task_type == BUILTIN_TASK_LINK_PREDICTION:
            logging.warning("Prediction for link prediction is not implemented")
            return None
        else:
            raise TypeError(f"Unknow task type {task_type}")

def multi_task_mini_batch_predict(
    model, emb, loader, device, return_proba=True, return_label=False):
    """ conduct mini batch prediction on multiple tasks

    Parameters
    ----------
    model: GSgnnMultiTaskModelInterface, GSgnnModel
        Multi-task learning model
    emb : dict of Tensor
        The GNN embeddings
    loader: GSgnnMultiTaskDataLoader
        The mini-batch dataloader.
    device: th.device
        Device used to compute test scores.
    return_proba: bool
        Whether to return all the predictions or the maximum prediction.
    return_label : bool
        Whether or not to return labels.

    Returns
    -------
    dict: prediction results of each task
    """
    dataloaders = loader.dataloaders
    task_infos = loader.task_infos
    task_decoders = model.task_decoders
    res = {}
    with th.no_grad():
        for dataloader, task_info in zip(dataloaders, task_infos):
            if task_info.task_type in \
            [BUILTIN_TASK_NODE_CLASSIFICATION, BUILTIN_TASK_NODE_REGRESSION]:
                if dataloader is None:
                    # In cases when there is no validation or test set.
                    # set pred and labels to None
                    res[task_info.task_id] = (None, None)
                else:
                    decoder = task_decoders[task_info.task_id]
                    preds, labels = \
                        run_node_mini_batch_predict(decoder,
                                                    emb,
                                                    dataloader,
                                                    device,
                                                    return_proba,
                                                    return_label)
                    assert labels is None or len(labels) == 1, \
                        "In multi-task learning, for each training task, " \
                        "we only support prediction on one node type." \
                        "For multiple node types, please treat them as " \
                        "different training tasks."
                    ntype = list(preds.keys())[0]
                    res[task_info.task_id] = (preds[ntype], labels[ntype] \
                        if labels is not None else None)
            elif task_info.task_type in \
            [BUILTIN_TASK_EDGE_CLASSIFICATION, BUILTIN_TASK_EDGE_REGRESSION]:
                if dataloader is None:
                    # In cases when there is no validation or test set.
                    # set pred and labels to None
                    res[task_info.task_id] = (None, None)
                else:
                    decoder = task_decoders[task_info.task_id]
                    preds, labels = \
                        run_edge_mini_batch_predict(decoder,
                                                    emb,
                                                    dataloader,
                                                    device,
                                                    return_proba,
                                                    return_label)
                    assert labels is None or len(labels) == 1, \
                        "In multi-task learning, for each training task, " \
                        "we only support prediction on one edge type." \
                        "For multiple edge types, please treat them as " \
                        "different training tasks."
                    etype = list(preds.keys())[0]
                    res[task_info.task_id] = (preds[etype], labels[etype] \
                        if labels is not None else None)
            elif task_info.task_type == BUILTIN_TASK_LINK_PREDICTION:
                if dataloader is None:
                    # In cases when there is no validation or test set.
                    res[task_info.task_id] = None
                else:
                    decoder = task_decoders[task_info.task_id]
                    ranking = run_lp_mini_batch_predict(decoder, emb, dataloader, device)
                    res[task_info.task_id] = ranking
            else:
                raise TypeError(f"Unknown task {task_info}")

    return res<|MERGE_RESOLUTION|>--- conflicted
+++ resolved
@@ -135,11 +135,7 @@
         return self._decoder
 
     def _run_mini_batch(self, task_info, mini_batch):
-<<<<<<< HEAD
-        """ Run mini_batch forward
-=======
         """ Run mini_batch forward.
->>>>>>> 3a981317
         """
         if task_info.task_type in \
             [BUILTIN_TASK_NODE_CLASSIFICATION, BUILTIN_TASK_NODE_REGRESSION]:
@@ -172,26 +168,6 @@
         return loss, task_info.task_config.task_weight
 
     def forward(self, task_mini_batches):
-<<<<<<< HEAD
-        losses = []
-        for (task_info, mini_batch) in task_mini_batches:
-            loss, weight = self._run_mini_batch(task_info, mini_batch)
-            losses.append((loss, weight))
-
-            reg_loss = th.tensor(0.).to(losses[0][0].device)
-            for d_para in self.get_dense_params():
-                reg_loss += d_para.square().sum()
-            alpha_l2norm = self.alpha_l2norm
-
-            mt_loss = reg_loss * alpha_l2norm
-            for loss, weight in losses:
-                mt_loss += loss * weight
-        return mt_loss
-
-    # pylint: disable=unused-argument
-    def _forward(self, task_id, encoder_data, decoder_data):
-=======
->>>>>>> 3a981317
         """ The forward function for multi-task learning
             It will iterate over the mini-batches and call
             forward for each task.
