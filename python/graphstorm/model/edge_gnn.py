--- conflicted
+++ resolved
@@ -323,14 +323,6 @@
 
 def run_edge_mini_batch_predict(decoder, emb, loader, device,
                                 return_proba=True, return_label=False):
-<<<<<<< HEAD
-    """ Perform mini-batch prediction using edge decoder
-
-    This function usually follows full-grain GNN embedding inference. After having
-    the GNN embeddings, we need to perform mini-batch computation to make predictions
-    on the GNN embeddings.
-
-=======
     """ Perform mini-batch edge prediction with the given decoder.
 
     This function usually follows full-graph GNN embedding inference. After having
@@ -340,7 +332,6 @@
     Note: callers should call model.eval() before calling this function
     and call model.train() after when doing training.
 
->>>>>>> 958e2b96
     Parameters
     ----------
     decoder : GSEdgeDecoder
