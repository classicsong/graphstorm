--- conflicted
+++ resolved
@@ -840,16 +840,6 @@
         metrics = gen_mrr_score(ranking)
 
         # When world size == 1, we do not need the barrier
-<<<<<<< HEAD
-        if th.distributed.get_world_size() > 1:
-            th.distributed.barrier()
-        return_metrics = {}
-        for metric, metric_val in metrics.items():
-            th.distributed.all_reduce(metric_val)
-            return_metric = \
-                metric_val / th.distributed.get_world_size()
-            return_metrics[metric] = return_metric.cpu().item()
-=======
         if get_world_size() > 1:
             barrier()
             for _, metric_val in metrics.items():
@@ -858,7 +848,6 @@
         for metric, metric_val in metrics.items():
             return_metric = metric_val / get_world_size()
             return_metrics[metric] = return_metric.item()
->>>>>>> b199d281
         return return_metrics
 
     def evaluate(self, val_scores, test_scores, total_iters):
